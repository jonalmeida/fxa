<<<<<<< HEAD
## 1.198.0

### Other changes

- deps: update eslint to v7 ([7cf502be2](https://github.com/mozilla/fxa/commit/7cf502be2))
- deps: bump graphql from 14.6.0 to 15.4.0 ([d28e79655](https://github.com/mozilla/fxa/commit/d28e79655))
=======
## 1.197.3

No changes.
>>>>>>> ab282e1a

## 1.197.2

No changes.

## 1.197.1

No changes.

## 1.197.0

### Bug fixes

- use proper Sentry arguments ([16fc6592f](https://github.com/mozilla/fxa/commit/16fc6592f))

### Other changes

- deps: bump @nestjs/common from 7.5.5 to 7.6.4 ([afc29280a](https://github.com/mozilla/fxa/commit/afc29280a))

## 1.196.0

### New features

- admin-server: record x-forwarded-for correctly ([f379fddd3](https://github.com/mozilla/fxa/commit/f379fddd3))

### Bug fixes

- capture GraphQL errors in field resolvers ([007c47833](https://github.com/mozilla/fxa/commit/007c47833))

### Other changes

- deps: updated @sentry/integrations ([9efc0c5bf](https://github.com/mozilla/fxa/commit/9efc0c5bf))
- deps: bump @sentry/node from 5.23.0 to 5.29.1 ([0bc414ad2](https://github.com/mozilla/fxa/commit/0bc414ad2))
- deps-dev: bump @types/chance from 1.1.0 to 1.1.1 ([3938b8484](https://github.com/mozilla/fxa/commit/3938b8484))
- deps: updated @nestjs/\* deps ([4496c9649](https://github.com/mozilla/fxa/commit/4496c9649))
- deps: bump @nestjs/graphql from 7.7.0 to 7.9.1 ([48c46cbb6](https://github.com/mozilla/fxa/commit/48c46cbb6))
- deps-dev: bump supertest from 4.0.2 to 6.0.1 ([1a7f42dd0](https://github.com/mozilla/fxa/commit/1a7f42dd0))

## 1.195.4

No changes.

## 1.195.3

No changes.

## 1.195.2

No changes.

## 1.195.1

No changes.

## 1.195.0

### Other changes

- deps: bump @nestjs/platform-express from 7.4.4 to 7.5.4 ([4c14d038a](https://github.com/mozilla/fxa/commit/4c14d038a))

## 1.194.0

### Other changes

- deps: bump knex from 0.21.4 to 0.21.12 ([7b7222ca1](https://github.com/mozilla/fxa/commit/7b7222ca1))
- deps-dev: bump jest from 26.6.1 to 26.6.3 ([239c3e824](https://github.com/mozilla/fxa/commit/239c3e824))
- deps: bump @nestjs/mapped-types from 0.1.0 to 0.1.1 ([e2b3767ef](https://github.com/mozilla/fxa/commit/e2b3767ef))
- deps: bump graphql-tools from 6.2.6 to 7.0.1 ([28df7178a](https://github.com/mozilla/fxa/commit/28df7178a))

## 1.193.1

No changes.

## 1.193.0

### Other changes

- deps-dev: bump ts-jest from 26.1.0 to 26.4.3 ([b6974132f](https://github.com/mozilla/fxa/commit/b6974132f))
- deps: bump apollo-server from 2.16.1 to 2.19.0 ([8d7247246](https://github.com/mozilla/fxa/commit/8d7247246))
- deps: update node version to 14 ([6c2b253c1](https://github.com/mozilla/fxa/commit/6c2b253c1))
- deps-dev: bump jest from 26.4.2 to 26.6.1 ([f2546787b](https://github.com/mozilla/fxa/commit/f2546787b))

## 1.192.0

### Other changes

- deps: bump @nestjs/graphql from 7.6.0 to 7.7.0 ([69e938f06](https://github.com/mozilla/fxa/commit/69e938f06))

## 1.191.1

No changes.

## 1.191.0

### Bug fixes

- admin-panel: Fix connection to admin server in dev, remove unneeded Apollo dependencies, update README ([54925c489](https://github.com/mozilla/fxa/commit/54925c489))

## 1.190.1

No changes.

## 1.190.0

### Other changes

- deps: bump graphql-tools from 4.0.8 to 6.2.3 ([1ad5b0ecd](https://github.com/mozilla/fxa/commit/1ad5b0ecd))

## 1.189.1

No changes.

## 1.189.0

### New features

- admin-server: convert to NestJS ([69f44d78e](https://github.com/mozilla/fxa/commit/69f44d78e))

### Other changes

- monorepo: move deps to correct sub-packages ([a8cc232b9](https://github.com/mozilla/fxa/commit/a8cc232b9))

## 1.188.1

No changes.

## 1.188.0

No changes.

## 1.187.3

No changes.

## 1.187.2

No changes.

## 1.187.1

No changes.

## 1.187.0

### New features

- event-broker: migrate to NestJS ([553bb238d](https://github.com/mozilla/fxa/commit/553bb238d))

## 1.186.2

No changes.

## 1.186.1

No changes.

## 1.186.0

### Bug fixes

- release: fixes versioning and changelogs ([c81c76d15](https://github.com/mozilla/fxa/commit/c81c76d15))

### Other changes

- deps: update yarn version and root level deps ([da2e99729](https://github.com/mozilla/fxa/commit/da2e99729))

## 1.185.1<|MERGE_RESOLUTION|>--- conflicted
+++ resolved
@@ -1,15 +1,13 @@
-<<<<<<< HEAD
 ## 1.198.0
 
 ### Other changes
 
 - deps: update eslint to v7 ([7cf502be2](https://github.com/mozilla/fxa/commit/7cf502be2))
 - deps: bump graphql from 14.6.0 to 15.4.0 ([d28e79655](https://github.com/mozilla/fxa/commit/d28e79655))
-=======
+
 ## 1.197.3
 
 No changes.
->>>>>>> ab282e1a
 
 ## 1.197.2
 
