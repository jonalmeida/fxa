<<<<<<< HEAD
## Deprecation notice

Changes are now documented at https://github.com/mozilla/fxa/releases
=======
## 1.236.1

No changes.
>>>>>>> 3910e8f9

## 1.236.0

### New features

- scripts: update script to output to json Because: ([b87cafb2dd](https://github.com/mozilla/fxa/commit/b87cafb2dd))

### Other changes

- deps-dev: bump @nestjs/cli from 8.2.5 to 8.2.8 ([45cd393fce](https://github.com/mozilla/fxa/commit/45cd393fce))
- deps: bump knex from 2.0.0 to 2.1.0 ([f90d92e42d](https://github.com/mozilla/fxa/commit/f90d92e42d))
- payments: remove downloadURL from code and Stripe metadata Because: ([bca41f28e0](https://github.com/mozilla/fxa/commit/bca41f28e0))
- deps: bump stripe from 9.8.0 to 9.10.0 ([8763e4a50b](https://github.com/mozilla/fxa/commit/8763e4a50b))
- admin-server: Update googleapis from 102.0.0 to 104.0.0" ([a5d5affb6a](https://github.com/mozilla/fxa/commit/a5d5affb6a))
- admin-server: Update ts-morph from 13.0.3 to 15.1.0 ([0e0105cea2](https://github.com/mozilla/fxa/commit/0e0105cea2))
- admin-server: Update @types/convict from 5.2.2 to 6.1.1 ([903696087c](https://github.com/mozilla/fxa/commit/903696087c))
- admin-server: Update googleapis from 102.0.0 to 104.0.0 ([9fb9ab457c](https://github.com/mozilla/fxa/commit/9fb9ab457c))
- admin-server: Update eslint from 7.32.0 to 8.18.0 ([0453d093b0](https://github.com/mozilla/fxa/commit/0453d093b0))
- admin-server: Remove unused dependencies ([069a987cc2](https://github.com/mozilla/fxa/commit/069a987cc2))
- deps: bump hot-shots from 9.0.0 to 9.1.0 ([41e6b33f84](https://github.com/mozilla/fxa/commit/41e6b33f84))

## 1.235.2

No changes.

## 1.235.1

No changes.

## 1.235.0

### Bug fixes

- admin-panel: Key subscription date fields were rendered incorrectly ([5bda7eb74](https://github.com/mozilla/fxa/commit/5bda7eb74))
- admin-panel: Fix link to 'Manage Subscriptions' ([5f4f81bea](https://github.com/mozilla/fxa/commit/5f4f81bea))

### Other changes

- deps-dev: bump ts-jest from 28.0.4 to 28.0.5 ([3cd156167](https://github.com/mozilla/fxa/commit/3cd156167))
- all: run TS compiler as part of test-many job ([ddba42afd](https://github.com/mozilla/fxa/commit/ddba42afd))
- deps: bump @nestjs/common from 8.4.5 to 8.4.7 ([606541d8a](https://github.com/mozilla/fxa/commit/606541d8a))
- deps: bump googleapis from 100.0.0 to 102.0.0 ([f7fca03da](https://github.com/mozilla/fxa/commit/f7fca03da))
- deps: bump stripe from 9.7.0 to 9.8.0 ([565840734](https://github.com/mozilla/fxa/commit/565840734))
- deps: bump stripe from 9.6.0 to 9.7.0 ([2aba5966a](https://github.com/mozilla/fxa/commit/2aba5966a))
- deps-dev: bump ts-jest from 27.1.4 to 28.0.4 ([2d85bc088](https://github.com/mozilla/fxa/commit/2d85bc088))
- deps: bump @nestjs/config from 2.0.0 to 2.1.0 ([c8ce6c69a](https://github.com/mozilla/fxa/commit/c8ce6c69a))

## 1.234.2

### Bug fixes

- admin-panel: Fix link to 'Manage Subscriptions' ([940c81c184](https://github.com/mozilla/fxa/commit/940c81c184))

## 1.234.1

No changes.

## 1.234.0

### New features

- admin: Create 'Relying Parties' page ## 1.233.1 display RPs from db ([c909a63846](https://github.com/mozilla/fxa/commit/c909a63846))

### Other changes

- deps: bump @nestjs/platform-express from 8.4.5 to 8.4.6 ([f7a421bbd3](https://github.com/mozilla/fxa/commit/f7a421bbd3))
- deps: bump stripe from 8.218.0 to 9.6.0 ([c3c36030ec](https://github.com/mozilla/fxa/commit/c3c36030ec))
- deps: bump convict from 6.2.2 to 6.2.3 ([0b915bbfa0](https://github.com/mozilla/fxa/commit/0b915bbfa0))

## 1.233.1

No changes.

## 1.233.0

### New features

- admin-panel: Add information pertaining to bounceType ([b465f92070](https://github.com/mozilla/fxa/commit/b465f92070))

### Bug fixes

- admin-server: Fix broken build command ([17e2f77904](https://github.com/mozilla/fxa/commit/17e2f77904))
- admin-panel: Fix slow autocomplete in account search ([59051bacbc](https://github.com/mozilla/fxa/commit/59051bacbc))
- admin-panel: Fix remote group resolution ([6339b0b966](https://github.com/mozilla/fxa/commit/6339b0b966))

### Other changes

- admin-panel: Provide link to manage customer subscription in stripe. ([f639bce573](https://github.com/mozilla/fxa/commit/f639bce573))
- admin-panel: Add nestjs subscription service ([0db515ba4d](https://github.com/mozilla/fxa/commit/0db515ba4d))
- deps: bump @nestjs/core from 8.4.4 to 8.4.5 ([8d99b638e1](https://github.com/mozilla/fxa/commit/8d99b638e1))
- deps: bump @nestjs/platform-express from 8.4.4 to 8.4.5 ([6a6c0e8bba](https://github.com/mozilla/fxa/commit/6a6c0e8bba))
- deps-dev: bump supertest from 6.2.2 to 6.2.3 ([bb529cfae3](https://github.com/mozilla/fxa/commit/bb529cfae3))
- deps: bump @nestjs/common from 8.4.4 to 8.4.5 ([a04bc51f0d](https://github.com/mozilla/fxa/commit/a04bc51f0d))

## 1.232.5

No changes.

## 1.232.4

No changes.

## 1.232.3

No changes.

## 1.232.2

No changes.

## 1.232.1

### Bug fixes

- admin-panel: Fix remote group resolution ([8b580cc7d](https://github.com/mozilla/fxa/commit/8b580cc7d))

## 1.232.0

### New features

- fxa-admin-panel: 52d49c0cd feat(fxa-admin-panel) allow admin to enable login for account from admin panel ([52d49c0cd](https://github.com/mozilla/fxa/commit/52d49c0cd))
- fxa-admin-panel: add new event name to db ([956896b7f](https://github.com/mozilla/fxa/commit/956896b7f))

### Bug fixes

- fxa-admin-panel: 0ad1c7434 fix(fxa-admin-panel) temporarily add logging to debug on staging and update tests ([0ad1c7434](https://github.com/mozilla/fxa/commit/0ad1c7434))

### Other changes

- deps-dev: bump tsconfig-paths from 3.14.1 to 4.0.0 ([01eb0c0df](https://github.com/mozilla/fxa/commit/01eb0c0df))
- deps: bump knex from 1.0.7 to 2.0.0 ([258a8258e](https://github.com/mozilla/fxa/commit/258a8258e))
- admin-panel: Add guard to serverside ([6d3720096](https://github.com/mozilla/fxa/commit/6d3720096))

## 1.231.4

No changes.

## 1.231.3

No changes.

## 1.231.2

No changes.

## 1.231.1

No changes.

## 1.231.0

### New features

- admin-panel: Add subscriptions field + display in UI, CSS tweaks ([d42d6cbbc](https://github.com/mozilla/fxa/commit/d42d6cbbc))
- fxa-admin-panel: get diagnosticCode from event and add to bounce obj ([24e4b400c](https://github.com/mozilla/fxa/commit/24e4b400c))

### Bug fixes

- admin-server: Fix watch on schema.gql ([1c3d22056](https://github.com/mozilla/fxa/commit/1c3d22056))
- admin-sever: fix broken connection in email-bounce script ([32ca380f0](https://github.com/mozilla/fxa/commit/32ca380f0))

### Other changes

- deps: bump @nestjs/common from 8.4.3 to 8.4.4 ([a23d28822](https://github.com/mozilla/fxa/commit/a23d28822))
- deps: bump @nestjs/core from 8.3.1 to 8.4.4 ([21d4afa43](https://github.com/mozilla/fxa/commit/21d4afa43))
- deps-dev: bump @nestjs/cli from 8.2.1 to 8.2.5 ([5f91e2991](https://github.com/mozilla/fxa/commit/5f91e2991))
- deps: bump convict from 6.2.1 to 6.2.2 ([f8237797a](https://github.com/mozilla/fxa/commit/f8237797a))
- deps: bump @nestjs/config from 1.2.0 to 2.0.0 ([97b5a3990](https://github.com/mozilla/fxa/commit/97b5a3990))
- deps: bump knex from 1.0.4 to 1.0.7 ([bf88e8f40](https://github.com/mozilla/fxa/commit/bf88e8f40))

## 1.230.5

No changes.

## 1.230.4

No changes.

## 1.230.3

No changes.

## 1.230.2

No changes.

## 1.230.1

No changes.

## 1.230.0

### Other changes

- all: Change default sentry trace sample rate to 0 ([8b4079c665](https://github.com/mozilla/fxa/commit/8b4079c665))
- deps: bump @nestjs/common from 8.3.1 to 8.4.3 ([138adcebfe](https://github.com/mozilla/fxa/commit/138adcebfe))
- deps-dev: bump ts-jest from 27.1.3 to 27.1.4 ([947392814d](https://github.com/mozilla/fxa/commit/947392814d))
- deps: bump knex from 1.0.3 to 1.0.4 ([a75cfe2922](https://github.com/mozilla/fxa/commit/a75cfe2922))

## 1.229.2

### Other changes

- all: Change default sentry trace sample rate to 0 ([34cc815199](https://github.com/mozilla/fxa/commit/34cc815199))

## 1.229.1

No changes.

## 1.229.0

### Bug fixes

- graphql: Fixes formatting on codegen file. ([42c82e32d](https://github.com/mozilla/fxa/commit/42c82e32d))

### Other changes

- all: d584a10bc maintenance(all) - Prepare for new sentry ([d584a10bc](https://github.com/mozilla/fxa/commit/d584a10bc))
- admin-panel: Add support for user group spoofing ([53e93b9b1](https://github.com/mozilla/fxa/commit/53e93b9b1))
- deps: bump @nestjs/platform-express from 8.4.0 to 8.4.3 ([d9579ee23](https://github.com/mozilla/fxa/commit/d9579ee23))

## 1.228.7

No changes.

## 1.228.6

No changes.

## 1.228.5

No changes.

## 1.228.4

No changes.

## 1.228.3

No changes.

## 1.228.2

### Other changes

- 12ea05171 Cherry pick squash for experimental dot releases v1.226.5 to v1.226.9 on train-226. These changes address issues with connection pool spiking and high latency on the attached clients route. ([12ea05171](https://github.com/mozilla/fxa/commit/12ea05171))

## 1.228.1

No changes.

## 1.228.0

### Other changes

- deps: bump @nestjs/platform-express from 8.3.1 to 8.4.0 (#12134) ([43100d0df](https://github.com/mozilla/fxa/commit/43100d0df))
- deps: bump @nestjs/config from 1.1.6 to 1.2.0 (#12132) ([5383d1bda](https://github.com/mozilla/fxa/commit/5383d1bda))
- deps-dev: bump chai from 4.3.4 to 4.3.6 (#12091) ([df319de11](https://github.com/mozilla/fxa/commit/df319de11))
- deps-dev: bump tsconfig-paths from 3.12.0 to 3.13.0 (#12119) ([749e554a6](https://github.com/mozilla/fxa/commit/749e554a6))

## 1.227.1

No changes.

## 1.227.0

### Other changes

- #12061: 85c20f658 Train 226.3 (#12061) ([85c20f658](https://github.com/mozilla/fxa/commit/85c20f658))
- deps-dev: bump @nestjs/cli from 8.2.0 to 8.2.1 (#11995) ([66d429d41](https://github.com/mozilla/fxa/commit/66d429d41))
- deps: bump @nestjs/platform-express from 8.2.6 to 8.3.1 (#11990) ([17b895b35](https://github.com/mozilla/fxa/commit/17b895b35))
- deps: bump @nestjs/core from 8.2.6 to 8.3.1 (#11989) ([11ad2b6ee](https://github.com/mozilla/fxa/commit/11ad2b6ee))
- deps: bump @nestjs/common from 8.3.0 to 8.3.1 (#11975) ([bbd474450](https://github.com/mozilla/fxa/commit/bbd474450))
- deps-dev: bump jest from 27.4.7 to 27.5.1 (#11974) ([8ba05a381](https://github.com/mozilla/fxa/commit/8ba05a381))
- deps: bump @nestjs/common from 8.2.4 to 8.3.0 (#11949) ([116f4310e](https://github.com/mozilla/fxa/commit/116f4310e))

## 1.226.4

No changes.

## 1.226.3

No changes.

## 1.226.2

### Other changes

- shared,auth,admin: Refactor attached-clients so routines can be shared with admin panel (#11817)" ([4cbc3bce3](https://github.com/mozilla/fxa/commit/4cbc3bce3))
- #11915: 9f29305b3 Revert "Issues/11091 (#11915)" ([9f29305b3](https://github.com/mozilla/fxa/commit/9f29305b3))
- google: Add support for linked accounts in admin panel (#11937)" ([580cc2fcc](https://github.com/mozilla/fxa/commit/580cc2fcc))

## 1.226.1

No changes.

## 1.226.0

### New features

- google: Add support for linked accounts in admin panel (#11937) ([7c93a6b9d](https://github.com/mozilla/fxa/commit/7c93a6b9d))

### Other changes

- #11915: e6531d51c Issues/11091 (#11915) ([e6531d51c](https://github.com/mozilla/fxa/commit/e6531d51c))
- deps: bump knex from 1.0.2 to 1.0.3 ([977321030](https://github.com/mozilla/fxa/commit/977321030))
- shared,auth,admin: Refactor attached-clients so routines can be shared with admin panel (#11817) ([6b89206ff](https://github.com/mozilla/fxa/commit/6b89206ff))
- deps: bump knex from 1.0.1 to 1.0.2 (#11892) ([b955eb809](https://github.com/mozilla/fxa/commit/b955eb809))
- deps: bump ts-morph from 13.0.2 to 13.0.3 ([f66e200c3](https://github.com/mozilla/fxa/commit/f66e200c3))
- deps: bump @nestjs/core from 8.2.4 to 8.2.6 ([bd863179b](https://github.com/mozilla/fxa/commit/bd863179b))

## 1.225.3

No changes.

## 1.225.2

No changes.

## 1.225.1

No changes.

## 1.225.0

### Other changes

- deps-dev: bump @nestjs/cli from 8.1.6 to 8.2.0 (#11794) ([afb783c44](https://github.com/mozilla/fxa/commit/afb783c44))
- deps: bump @nestjs/platform-express from 8.2.5 to 8.2.6 (#11756) ([ed9921fcd](https://github.com/mozilla/fxa/commit/ed9921fcd))
- deps-dev: bump supertest from 6.2.1 to 6.2.2 (#11735) ([ebd316a6a](https://github.com/mozilla/fxa/commit/ebd316a6a))
- deps: bump knex from 0.95.15 to 1.0.1 (#11710) ([38870b60e](https://github.com/mozilla/fxa/commit/38870b60e))
- deps-dev: bump ts-jest from 27.1.2 to 27.1.3 (#11675) ([8e8ffb6b2](https://github.com/mozilla/fxa/commit/8e8ffb6b2))

## 1.224.4

No changes.

## 1.224.3

No changes.

## 1.224.2

No changes.

## 1.224.1

No changes.

## 1.224.0

### Other changes

- deps: bump @nestjs/platform-express from 8.2.4 to 8.2.5 (#11632) ([68eb4e726](https://github.com/mozilla/fxa/commit/68eb4e726))
- deps-dev: bump supertest from 6.1.6 to 6.2.1 (#11619) ([443b0b099](https://github.com/mozilla/fxa/commit/443b0b099))
- deps: bump @nestjs/config from 1.1.5 to 1.1.6 (#11583) ([f44aee4f6](https://github.com/mozilla/fxa/commit/f44aee4f6))
- deps-dev: bump jest from 27.4.3 to 27.4.7 (#11551) ([43c4bdebd](https://github.com/mozilla/fxa/commit/43c4bdebd))
- deps: bump apollo-server from 2.25.2 to 2.25.3 (#11515) ([a66139d08](https://github.com/mozilla/fxa/commit/a66139d08))

## 1.223.2

No changes.

## 1.223.1

No changes.

## 1.223.0

### Other changes

- deps: bump express from 4.17.1 to 4.17.2 (#11509) ([e6433d1de](https://github.com/mozilla/fxa/commit/e6433d1de))
- deps: bump helmet from 4.6.0 to 5.0.0 (#11485) ([511acb701](https://github.com/mozilla/fxa/commit/511acb701))
- deps-dev: bump @nestjs/cli from 8.1.5 to 8.1.6 (#11446) ([f6b430f74](https://github.com/mozilla/fxa/commit/f6b430f74))
- deps: bump knex from 0.95.14 to 0.95.15 (#11435) ([113cad186](https://github.com/mozilla/fxa/commit/113cad186))
- deps: bump @nestjs/platform-express from 8.2.3 to 8.2.4 (#11433) ([b4967a6c6](https://github.com/mozilla/fxa/commit/b4967a6c6))

## 1.222.0

### New features

- db: add emailTypeId column to emailBounces, start recording templates on bounces, display in admin panel ([12affe682](https://github.com/mozilla/fxa/commit/12affe682))

### Other changes

- deps: bump @nestjs/common from 8.2.3 to 8.2.4 (#11420) ([3dba1b300](https://github.com/mozilla/fxa/commit/3dba1b300))
- deps: bump @nestjs/core from 8.2.3 to 8.2.4 (#11398) ([cc54604bf](https://github.com/mozilla/fxa/commit/cc54604bf))
- deps: bump @sentry/integrations from 6.15.0 to 6.16.1 ([032efbdbe](https://github.com/mozilla/fxa/commit/032efbdbe))
- deps-dev: bump ts-jest from 27.0.7 to 27.1.2 (#11386) ([fd027535e](https://github.com/mozilla/fxa/commit/fd027535e))
- deps: bump @sentry/node from 6.15.0 to 6.16.1 ([d6e82ae9c](https://github.com/mozilla/fxa/commit/d6e82ae9c))

## 1.221.3

No changes.

## 1.221.2

No changes.

## 1.221.1

No changes.

## 1.221.0

### Bug fixes

- admin-server: move ts-morph to dependencies (#11240) ([0c7eb471f](https://github.com/mozilla/fxa/commit/0c7eb471f))
- reverse dep rollback from conflict resolution ([5527014cb](https://github.com/mozilla/fxa/commit/5527014cb))
- admin-server: update imports in email-bounce script (#11128) ([cff6bdee1](https://github.com/mozilla/fxa/commit/cff6bdee1))

### Other changes

- deps: bump @nestjs/mapped-types from 1.0.0 to 1.0.1 (#11257) ([31a01cc4d](https://github.com/mozilla/fxa/commit/31a01cc4d))
- deps-dev: bump esbuild from 0.14.1 to 0.14.2 ([b02bdf11f](https://github.com/mozilla/fxa/commit/b02bdf11f))
- deps-dev: bump jest from 27.3.1 to 27.4.3 ([5bc98e34d](https://github.com/mozilla/fxa/commit/5bc98e34d))
- #11211: 2fedcbc4a Train 220 (#11211) ([2fedcbc4a](https://github.com/mozilla/fxa/commit/2fedcbc4a))
- deps-dev: bump esbuild-register from 3.1.2 to 3.2.0 (#11218) ([a66e94841](https://github.com/mozilla/fxa/commit/a66e94841))
- deps-dev: bump esbuild from 0.13.14 to 0.14.0 (#11186) ([fd2d059eb](https://github.com/mozilla/fxa/commit/fd2d059eb))
- deps: bump @nestjs/config from 1.1.0 to 1.1.5 (#11174) ([6bffbbae0](https://github.com/mozilla/fxa/commit/6bffbbae0))
- deps: bump @nestjs/common from 8.1.2 to 8.2.3 (#11168) ([9cda83496](https://github.com/mozilla/fxa/commit/9cda83496))
- deps-dev: bump tsconfig-paths from 3.11.0 to 3.12.0 (#11167) ([de19f3591](https://github.com/mozilla/fxa/commit/de19f3591))
- deps: bump @nestjs/platform-express from 8.2.2 to 8.2.3 (#11165) ([9f5056ab8](https://github.com/mozilla/fxa/commit/9f5056ab8))
- deps: bump @nestjs/core from 8.2.0 to 8.2.3 (#11155) ([f7c73fbd4](https://github.com/mozilla/fxa/commit/f7c73fbd4))
- deps: bump class-transformer from 0.4.0 to 0.5.1 (#11141) ([dcaaa2128](https://github.com/mozilla/fxa/commit/dcaaa2128))
- deps-dev: bump ts-morph from 12.2.0 to 13.0.2 (#11144) ([3d27875e5](https://github.com/mozilla/fxa/commit/3d27875e5))

## 1.220.5

No changes.

## 1.220.4

### Bug fixes

- admin-server: move ts-morph to dependencies ([08f36054b](https://github.com/mozilla/fxa/commit/08f36054b))

## 1.220.3

No changes.

## 1.220.2

No changes.

## 1.220.1

No changes.

## 1.220.0

### Bug fixes

- pm2: followup to the prev commit ([eac3b7ac6](https://github.com/mozilla/fxa/commit/eac3b7ac6))

### Refactorings

- admin: use shared db models (#11113) ([684c406b1](https://github.com/mozilla/fxa/commit/684c406b1))
- admin: use autogenerated ts types (#11058) ([ea3d394e2](https://github.com/mozilla/fxa/commit/ea3d394e2))

### Other changes

- deps: bump class-validator from 0.13.1 to 0.13.2 (#11107) ([6bf558a23](https://github.com/mozilla/fxa/commit/6bf558a23))
- deps: bump @sentry/integrations from 6.14.2 to 6.15.0 (#11108) ([b567728cf](https://github.com/mozilla/fxa/commit/b567728cf))
- ci: slow down pm2 startup (#11084) ([a62532cc5](https://github.com/mozilla/fxa/commit/a62532cc5))
- deps: update typescript to 4.5.2 ([60ca05cb8](https://github.com/mozilla/fxa/commit/60ca05cb8))
- deps-dev: bump esbuild from 0.13.4 to 0.13.14 (#11053) ([46b813268](https://github.com/mozilla/fxa/commit/46b813268))
- deps: bump @nestjs/platform-express from 8.2.0 to 8.2.2 (#11062) ([2fb01493f](https://github.com/mozilla/fxa/commit/2fb01493f))
- deps: bump @sentry/node from 6.14.3 to 6.15.0 (#11036) ([cb0f09d41](https://github.com/mozilla/fxa/commit/cb0f09d41))
- deps: bump @sentry/node from 6.14.1 to 6.14.3 (#11020) ([507aef4b4](https://github.com/mozilla/fxa/commit/507aef4b4))
- deps: bump @nestjs/core from 8.1.1 to 8.2.0 (#11003) ([85750f0ee](https://github.com/mozilla/fxa/commit/85750f0ee))
- deps: bump knex from 0.95.13 to 0.95.14 (#11002) ([b12fbbb7c](https://github.com/mozilla/fxa/commit/b12fbbb7c))

## 1.219.5

No changes.

## 1.219.4

No changes.

## 1.219.3

No changes.

## 1.219.2

No changes.

## 1.219.1

No changes.

## 1.219.0

### Other changes

- deps: bump @nestjs/platform-express from 8.1.2 to 8.2.0 (#10949) ([e27d89e50](https://github.com/mozilla/fxa/commit/e27d89e50))
- deps: bump @sentry/node from 6.13.3 to 6.14.1 (#10943) ([bff4cedc9](https://github.com/mozilla/fxa/commit/bff4cedc9))
- deps: bump @sentry/integrations from 6.13.3 to 6.14.1 (#10940) ([e49710a8b](https://github.com/mozilla/fxa/commit/e49710a8b))
- deps: bump @nestjs/config from 1.0.2 to 1.1.0 (#10932) ([be9feb3c1](https://github.com/mozilla/fxa/commit/be9feb3c1))

## 1.218.9

No changes.

## 1.218.8

No changes.

## 1.218.7

No changes.

## 1.218.6

No changes.

## 1.218.5

### Other changes

- deps: bump knex from 0.95.11 to 0.95.13 (#10903) ([c6b854f99](https://github.com/mozilla/fxa/commit/c6b854f99))

## 1.218.4

No changes.

## 1.218.3

No changes.

## 1.218.2

No changes.

## 1.218.1

No changes.

## 1.218.0

### New features

- auth: added metricsOptOut db column to fxa (#10736) ([773a2fab0](https://github.com/mozilla/fxa/commit/773a2fab0))

### Bug fixes

- project: update other deps so we can update to jest 27.3.1 ([a3716198c](https://github.com/mozilla/fxa/commit/a3716198c))

### Other changes

- deps: bump @nestjs/common from 8.1.1 to 8.1.2 (#10840) ([ece968d91](https://github.com/mozilla/fxa/commit/ece968d91))
- deps: bump @nestjs/platform-express from 8.1.1 to 8.1.2 (#10834) ([f74b8c451](https://github.com/mozilla/fxa/commit/f74b8c451))
- deps: bump convict from 6.2.0 to 6.2.1 ([ef7842bc0](https://github.com/mozilla/fxa/commit/ef7842bc0))
- node: upgrade to node 16 (#10799) ([17e06a38d](https://github.com/mozilla/fxa/commit/17e06a38d))
- deps: bump @nestjs/core from 8.0.10 to 8.1.1 ([aec2faeb7](https://github.com/mozilla/fxa/commit/aec2faeb7))
- deps-dev: bump jest from 26.6.0 to 27.3.1 ([6b6a68853](https://github.com/mozilla/fxa/commit/6b6a68853))
- deps: bump @nestjs/platform-express from 8.0.11 to 8.1.1 ([90aeb38f0](https://github.com/mozilla/fxa/commit/90aeb38f0))
- deps: bump @nestjs/common from 8.0.8 to 8.1.1 ([023a66764](https://github.com/mozilla/fxa/commit/023a66764))

## 1.217.2

No changes.

## 1.217.1

No changes.

## 1.217.0

### Refactorings

- build: use esbuild instead of ts-node (#10639) ([a95f1270a](https://github.com/mozilla/fxa/commit/a95f1270a))

### Other changes

- deps: bump @nestjs/config from 1.0.1 to 1.0.2 (#10685) ([ac5d3f3dd](https://github.com/mozilla/fxa/commit/ac5d3f3dd))
- deps: bump @nestjs/platform-express from 8.0.10 to 8.0.11 ([8fecabe2c](https://github.com/mozilla/fxa/commit/8fecabe2c))
- deps: updated dependencies (#10638) ([f57031d15](https://github.com/mozilla/fxa/commit/f57031d15))
- deps: bump @nestjs/core from 8.0.9 to 8.0.10 ([239bd66d9](https://github.com/mozilla/fxa/commit/239bd66d9))
- deps: bump graphql from 15.5.2 to 15.6.1 ([c6a80d028](https://github.com/mozilla/fxa/commit/c6a80d028))
- deps: bump @nestjs/platform-express from 8.0.8 to 8.0.10 ([18ae87a2f](https://github.com/mozilla/fxa/commit/18ae87a2f))
- deps: bump @nestjs/core from 8.0.6 to 8.0.9 (#10597) ([e71cd2a03](https://github.com/mozilla/fxa/commit/e71cd2a03))
- deps: bump @sentry/node from 6.12.0 to 6.13.2 (#10583) ([cb19efb3c](https://github.com/mozilla/fxa/commit/cb19efb3c))
- deps: bump @sentry/integrations from 6.12.0 to 6.13.2 (#10569) ([ab0b3ab6d](https://github.com/mozilla/fxa/commit/ab0b3ab6d))
- deps: bump @nestjs/common from 8.0.5 to 8.0.8 (#10565) ([c97c922a4](https://github.com/mozilla/fxa/commit/c97c922a4))

## 1.216.3

No changes.

## 1.216.2

No changes.

## 1.216.1

No changes.

## 1.216.0

### Other changes

- deps: update pm2; dedupe (#10557) ([89e549a74](https://github.com/mozilla/fxa/commit/89e549a74))
- deps: bump @nestjs/platform-express from 8.0.7 to 8.0.8 (#10549) ([a01efbd94](https://github.com/mozilla/fxa/commit/a01efbd94))
- deps: bump @nestjs/platform-express from 8.0.5 to 8.0.7 (#10538) ([e2880dadf](https://github.com/mozilla/fxa/commit/e2880dadf))
- deps: bump objection from 2.2.15 to 2.2.16 ([2cc072fdd](https://github.com/mozilla/fxa/commit/2cc072fdd))

## 1.215.2

No changes.

## 1.215.1

No changes.

## 1.215.0

### Other changes

- deps: bump knex from 0.95.10 to 0.95.11 ([ee58efbbc](https://github.com/mozilla/fxa/commit/ee58efbbc))
- deps: bump @sentry/integrations from 6.10.0 to 6.12.0 ([edd5b0243](https://github.com/mozilla/fxa/commit/edd5b0243))
- deps: bump @sentry/node from 6.11.0 to 6.12.0 ([4809fc2cc](https://github.com/mozilla/fxa/commit/4809fc2cc))
- deps-dev: bump chance from 1.1.7 to 1.1.8 ([93c025b02](https://github.com/mozilla/fxa/commit/93c025b02))

## 1.214.1

No changes.

## 1.214.0

### Other changes

- deps: bump graphql from 15.5.1 to 15.5.2 ([6800d12fd](https://github.com/mozilla/fxa/commit/6800d12fd))
- deps-dev: bump tsconfig-paths from 3.10.1 to 3.11.0 ([3c7a79225](https://github.com/mozilla/fxa/commit/3c7a79225))
- deps: bump knex from 0.95.8 to 0.95.10 ([8f63b924e](https://github.com/mozilla/fxa/commit/8f63b924e))

## 1.213.11

No changes.

## 1.213.10

No changes.

## 1.213.9

No changes.

## 1.213.8

No changes.

## 1.213.7

No changes.

## 1.213.6

No changes.

## 1.213.5

No changes.

## 1.213.4

No changes.

## 1.213.3

No changes.

## 1.213.2

No changes.

## 1.213.1

No changes.

## 1.213.0

### Other changes

- deps-dev: bump supertest from 6.1.5 to 6.1.6 ([ff94f17b8](https://github.com/mozilla/fxa/commit/ff94f17b8))
- deps-dev: bump supertest from 6.1.4 to 6.1.5 ([caa294dab](https://github.com/mozilla/fxa/commit/caa294dab))
- deps: bump @nestjs/core from 8.0.5 to 8.0.6 ([fde6cb4a3](https://github.com/mozilla/fxa/commit/fde6cb4a3))
- deps: bump @sentry/node from 6.10.0 to 6.11.0 ([25f24a897](https://github.com/mozilla/fxa/commit/25f24a897))

## 1.212.2

No changes.

## 1.212.1

No changes.

## 1.212.0

### Other changes

- deps: bump @nestjs/platform-express from 8.0.4 to 8.0.5 ([6f2663791](https://github.com/mozilla/fxa/commit/6f2663791))
- deps: bump convict from 6.1.0 to 6.2.0 ([99be156b7](https://github.com/mozilla/fxa/commit/99be156b7))
- deps: bump graphql-tools from 7.0.5 to 8.0.0 ([5103d949d](https://github.com/mozilla/fxa/commit/5103d949d))
- deps: bump knex from 0.95.7 to 0.95.8 ([9993b6a59](https://github.com/mozilla/fxa/commit/9993b6a59))
- deps: bump convict-format-with-moment from 6.0.1 to 6.2.0 ([27490228a](https://github.com/mozilla/fxa/commit/27490228a))
- deps: bump @nestjs/common from 8.0.4 to 8.0.5 ([9ed11db51](https://github.com/mozilla/fxa/commit/9ed11db51))
- deps: updated yarn to 3.0 and typescript to 4.3.5 ([b8a6bd51c](https://github.com/mozilla/fxa/commit/b8a6bd51c))
- deps: bump @nestjs/core from 8.0.4 to 8.0.5 ([4819abcad](https://github.com/mozilla/fxa/commit/4819abcad))
- deps-dev: bump supertest from 6.1.3 to 6.1.4 ([3316a6112](https://github.com/mozilla/fxa/commit/3316a6112))

## 1.211.2

No changes.

## 1.211.1

No changes.

## 1.211.0

### Other changes

- deps: bump convict-format-with-validator from 6.0.1 to 6.2.0 ([a43649dcb](https://github.com/mozilla/fxa/commit/a43649dcb))
- deps: bump @sentry/node from 6.7.2 to 6.9.0 ([10020fb87](https://github.com/mozilla/fxa/commit/10020fb87))
- deps: bump @nestjs/config from 0.6.3 to 1.0.0 ([267bcf120](https://github.com/mozilla/fxa/commit/267bcf120))
- deps: bump knex from 0.95.6 to 0.95.7 ([bac054b4d](https://github.com/mozilla/fxa/commit/bac054b4d))

## 1.210.3

No changes.

## 1.210.2

No changes.

## 1.210.1

No changes.

## 1.210.0

### Other changes

- deps: bump @sentry/integrations from 6.7.2 to 6.8.0 ([7dff8d306](https://github.com/mozilla/fxa/commit/7dff8d306))

## 1.209.1

No changes.

## 1.209.0

### New features

- admin: disable account ([4c995b603](https://github.com/mozilla/fxa/commit/4c995b603))

### Other changes

- deps: update some deps ([b89dc6079](https://github.com/mozilla/fxa/commit/b89dc6079))
- deps: update deps and start ignoring @types/\* in dependabot ([694ff5f6a](https://github.com/mozilla/fxa/commit/694ff5f6a))
- deps: bump graphql from 15.5.0 to 15.5.1 ([990030034](https://github.com/mozilla/fxa/commit/990030034))
- deps: bump @nestjs/core from 7.6.17 to 7.6.18 ([135d90fda](https://github.com/mozilla/fxa/commit/135d90fda))
- deps: bump @nestjs/platform-express from 7.6.17 to 7.6.18 ([4d1c1c766](https://github.com/mozilla/fxa/commit/4d1c1c766))
- deps: bump @sentry/node from 6.7.0 to 6.7.1 ([b78095131](https://github.com/mozilla/fxa/commit/b78095131))
- deps: bump @sentry/integrations from 6.6.0 to 6.7.1 ([68e04e8a1](https://github.com/mozilla/fxa/commit/68e04e8a1))
- deps: bump @sentry/node from 6.5.1 to 6.7.0 ([b6119a2c7](https://github.com/mozilla/fxa/commit/b6119a2c7))
- deps: update pm2 / dedupe ([5d7653fa6](https://github.com/mozilla/fxa/commit/5d7653fa6))
- deps: bump apollo-server from 2.25.0 to 2.25.1 ([7a55f6ab1](https://github.com/mozilla/fxa/commit/7a55f6ab1))
- deps: bump apollo-server-express from 2.25.0 to 2.25.1 ([20cd65b9c](https://github.com/mozilla/fxa/commit/20cd65b9c))
- deps: bump @sentry/integrations from 6.5.1 to 6.6.0 ([4a123dddf](https://github.com/mozilla/fxa/commit/4a123dddf))

## 1.208.4

No changes.

## 1.208.3

No changes.

## 1.208.2

No changes.

## 1.208.1

No changes.

## 1.208.0

### Other changes

- deps: updated some deps ([fa895572c](https://github.com/mozilla/fxa/commit/fa895572c))
- deps: updated pm2 ([34704ba14](https://github.com/mozilla/fxa/commit/34704ba14))
- deps: updated sentry/\* packages ([9095a1c13](https://github.com/mozilla/fxa/commit/9095a1c13))
- deps: bump apollo-server from 2.24.1 to 2.25.0 ([00b502af8](https://github.com/mozilla/fxa/commit/00b502af8))
- deps-dev: bump @types/node from 14.14.5 to 15.12.2 ([1fd38c54d](https://github.com/mozilla/fxa/commit/1fd38c54d))
- admin: remove unnecessary columns from admin panel queries ([0c65675bf](https://github.com/mozilla/fxa/commit/0c65675bf))
- deps: bump apollo-server-express from 2.24.1 to 2.25.0 ([cc4bbc0a1](https://github.com/mozilla/fxa/commit/cc4bbc0a1))
- deps: updated knex ([e02c6720e](https://github.com/mozilla/fxa/commit/e02c6720e))

## 1.207.1

No changes.

## 1.207.0

### New features

- admin: capstone admin panel enhancements ([1be2c7dca](https://github.com/mozilla/fxa/commit/1be2c7dca))

### Other changes

- deps-dev: bump @types/yargs from 16.0.3 to 17.0.0 ([d9a2dca5a](https://github.com/mozilla/fxa/commit/d9a2dca5a))
- deps: update some deps ([6fce48032](https://github.com/mozilla/fxa/commit/6fce48032))
- deps: added "yarn outdated" plugin + updated some deps ([952e4f388](https://github.com/mozilla/fxa/commit/952e4f388))
- deps: bump apollo-server from 2.23.0 to 2.24.1 ([5ee603c3c](https://github.com/mozilla/fxa/commit/5ee603c3c))
- deps: bump helmet from 4.5.0 to 4.6.0 ([e15ce79fd](https://github.com/mozilla/fxa/commit/e15ce79fd))

## 1.206.1

No changes.

## 1.206.0

### Other changes

- deps-dev: bump yargs from 16.2.0 to 17.0.1 ([4de3644a1](https://github.com/mozilla/fxa/commit/4de3644a1))
- deps: bump mozlog from 3.0.1 to 3.0.2 ([f46bd3472](https://github.com/mozilla/fxa/commit/f46bd3472))
- deps-dev: bump ts-jest from 26.5.5 to 26.5.6 ([2680b5840](https://github.com/mozilla/fxa/commit/2680b5840))
- deps: bump apollo-server-express from 2.23.0 to 2.24.0 ([7fbe841ad](https://github.com/mozilla/fxa/commit/7fbe841ad))
- deps: update typescript to v4 ([2e9ff2e14](https://github.com/mozilla/fxa/commit/2e9ff2e14))
- deps: update react-scripts to v4 ([477eddca4](https://github.com/mozilla/fxa/commit/477eddca4))
- deps: updated pm2 ([0847e2545](https://github.com/mozilla/fxa/commit/0847e2545))
- deps: update @nestjs/\* ([ffa22162f](https://github.com/mozilla/fxa/commit/ffa22162f))
- deps: bump apollo-server from 2.19.2 to 2.23.0 ([e257f75ac](https://github.com/mozilla/fxa/commit/e257f75ac))

## 1.205.0

### Other changes

- deps: bump helmet from 4.4.1 to 4.5.0 ([485850809](https://github.com/mozilla/fxa/commit/485850809))
- deps: bump apollo-server-express from 2.22.2 to 2.23.0 ([d08702119](https://github.com/mozilla/fxa/commit/d08702119))
- deps-dev: bump ts-jest from 26.5.4 to 26.5.5 ([66ab577c0](https://github.com/mozilla/fxa/commit/66ab577c0))
- 1bb2ad6f6 Created the TOTP model in database/model/totp.model.ts ([1bb2ad6f6](https://github.com/mozilla/fxa/commit/1bb2ad6f6))

## 1.204.7

No changes.

## 1.204.6

No changes.

## 1.204.5

No changes.

## 1.204.4

No changes.

## 1.204.3

No changes.

## 1.204.2

No changes.

## 1.204.1

### Bug fixes

- release: Add changelog notes and bump version for 204 ([5b8356e11](https://github.com/mozilla/fxa/commit/5b8356e11))

## 1.204.0

### Other changes

- deps-dev: bump ts-jest from 26.4.3 to 26.5.4 ([dc136b213](https://github.com/mozilla/fxa/commit/dc136b213))

## 1.203.5

No changes.

## 1.203.4

No changes.

## 1.203.3

No changes.

## 1.203.2

No changes.

## 1.203.1

No changes.

## 1.203.0

### Other changes

- deps: bump @nestjs/core from 7.6.14 to 7.6.15 ([adfbdd3b3](https://github.com/mozilla/fxa/commit/adfbdd3b3))
- deps: bump objection from 2.2.7 to 2.2.15 ([626f62e58](https://github.com/mozilla/fxa/commit/626f62e58))
- deps: update convict ([52e626866](https://github.com/mozilla/fxa/commit/52e626866))
- deps: bump apollo-server-express from 2.21.0 to 2.21.1 ([11bcc7d77](https://github.com/mozilla/fxa/commit/11bcc7d77))
- deps: bump @nestjs/core from 7.6.13 to 7.6.14 ([a335f90c7](https://github.com/mozilla/fxa/commit/a335f90c7))
- deps: bump class-transformer from 0.3.1 to 0.4.0 ([66bec644c](https://github.com/mozilla/fxa/commit/66bec644c))
- deps: bump @nestjs/mapped-types from 0.3.0 to 0.4.0 ([aedb056a1](https://github.com/mozilla/fxa/commit/aedb056a1))

## 1.202.3

No changes.

## 1.202.2

No changes.

## 1.202.1

No changes.

## 1.202.0

### Other changes

- deps: bump @types/convict from 5.2.1 to 5.2.2 ([afdfd3993](https://github.com/mozilla/fxa/commit/afdfd3993))
- deps: bump @nestjs/core from 7.6.12 to 7.6.13 ([e0611af3b](https://github.com/mozilla/fxa/commit/e0611af3b))
- deps: bump apollo-server-express from 2.19.2 to 2.21.0 ([9ec043299](https://github.com/mozilla/fxa/commit/9ec043299))
- deps-dev: bump yargs from 15.4.1 to 16.2.0 ([dc93e441a](https://github.com/mozilla/fxa/commit/dc93e441a))
- deps: bump rxjs from 6.6.3 to 6.6.6 ([62c3c2447](https://github.com/mozilla/fxa/commit/62c3c2447))
- deps: bump @nestjs/graphql from 7.9.9 to 7.9.10 ([a6b3030cc](https://github.com/mozilla/fxa/commit/a6b3030cc))
- deps: bump @nestjs/common from 7.6.4 to 7.6.13 ([386ccc471](https://github.com/mozilla/fxa/commit/386ccc471))

## 1.201.1

No changes.

## 1.201.0

### Other changes

- deps: bump @nestjs/graphql from 7.9.8 to 7.9.9 ([e6b62e0e0](https://github.com/mozilla/fxa/commit/e6b62e0e0))
- deps: bump @nestjs/config from 0.6.1 to 0.6.3 ([41b3ea4af](https://github.com/mozilla/fxa/commit/41b3ea4af))
- deps: bump @nestjs/platform-express from 7.6.11 to 7.6.12 ([1a216a0d8](https://github.com/mozilla/fxa/commit/1a216a0d8))
- deps-dev: bump supertest from 6.0.1 to 6.1.3 ([e7b4af55c](https://github.com/mozilla/fxa/commit/e7b4af55c))
- c02670eb5 fixed query to do a prefix search instead of subtext ([c02670eb5](https://github.com/mozilla/fxa/commit/c02670eb5))
- c82019882 final changes to autocomplete ([c82019882](https://github.com/mozilla/fxa/commit/c82019882))
- deps: bump @nestjs/core from 7.5.5 to 7.6.12 ([11b786463](https://github.com/mozilla/fxa/commit/11b786463))
- aa71fee2b done autocomplete ([aa71fee2b](https://github.com/mozilla/fxa/commit/aa71fee2b))
- 23ca9dca4 added query to return all emails in accountresolver.ts, added the gql commands to run query on account index: 23ca9dca4 added query to return all emails in accountresolver.ts, added the gql commands to run query on account index ([23ca9dca4](https://github.com/mozilla/fxa/commit/23ca9dca4))
- 93e2decfe updated back-end server to add a query to fetch all emails ([93e2decfe](https://github.com/mozilla/fxa/commit/93e2decfe))

## 1.200.0

### Other changes

- deps: bump @nestjs/platform-express from 7.5.5 to 7.6.11 ([ae4c586569](https://github.com/mozilla/fxa/commit/ae4c586569))
- deps: bump @nestjs/graphql from 7.9.1 to 7.9.8 ([2e1c276997](https://github.com/mozilla/fxa/commit/2e1c276997))
- deps: bump @nestjs/mapped-types from 0.1.1 to 0.3.0 ([50b07cab0a](https://github.com/mozilla/fxa/commit/50b07cab0a))
- deps: bump graphql from 15.4.0 to 15.5.0 ([eae1a35dd0](https://github.com/mozilla/fxa/commit/eae1a35dd0))

## 1.199.0

### Other changes

- deps: bump knex from 0.21.12 to 0.21.16 ([8ff4bb2b5](https://github.com/mozilla/fxa/commit/8ff4bb2b5))
- deps: bump helmet from 4.1.1 to 4.4.1 ([81cc8d6fb](https://github.com/mozilla/fxa/commit/81cc8d6fb))
- deps: bump @sentry/node from 6.0.0 to 6.0.1 ([3b6838b18](https://github.com/mozilla/fxa/commit/3b6838b18))
- deps: bump objection from 2.2.3 to 2.2.7 ([875a1ffbb](https://github.com/mozilla/fxa/commit/875a1ffbb))
- deps: bump @sentry/node from 5.29.1 to 6.0.0 ([147825a5b](https://github.com/mozilla/fxa/commit/147825a5b))
- deps: bump apollo-server from 2.19.0 to 2.19.2 ([48896ad58](https://github.com/mozilla/fxa/commit/48896ad58))

## 1.198.2

No changes.

## 1.198.1

### Other changes

- 4e70b3f04 merge main->train-198 ([4e70b3f04](https://github.com/mozilla/fxa/commit/4e70b3f04))

## 1.198.0

### Other changes

- deps: update eslint to v7 ([7cf502be2](https://github.com/mozilla/fxa/commit/7cf502be2))
- deps: bump graphql from 14.6.0 to 15.4.0 ([d28e79655](https://github.com/mozilla/fxa/commit/d28e79655))

## 1.197.3

No changes.

## 1.197.2

No changes.

## 1.197.1

No changes.

## 1.197.0

### Bug fixes

- use proper Sentry arguments ([16fc6592f](https://github.com/mozilla/fxa/commit/16fc6592f))

### Other changes

- deps: bump @nestjs/common from 7.5.5 to 7.6.4 ([afc29280a](https://github.com/mozilla/fxa/commit/afc29280a))

## 1.196.0

### New features

- admin-server: record x-forwarded-for correctly ([f379fddd3](https://github.com/mozilla/fxa/commit/f379fddd3))

### Bug fixes

- capture GraphQL errors in field resolvers ([007c47833](https://github.com/mozilla/fxa/commit/007c47833))

### Other changes

- deps: updated @sentry/integrations ([9efc0c5bf](https://github.com/mozilla/fxa/commit/9efc0c5bf))
- deps: bump @sentry/node from 5.23.0 to 5.29.1 ([0bc414ad2](https://github.com/mozilla/fxa/commit/0bc414ad2))
- deps-dev: bump @types/chance from 1.1.0 to 1.1.1 ([3938b8484](https://github.com/mozilla/fxa/commit/3938b8484))
- deps: updated @nestjs/\* deps ([4496c9649](https://github.com/mozilla/fxa/commit/4496c9649))
- deps: bump @nestjs/graphql from 7.7.0 to 7.9.1 ([48c46cbb6](https://github.com/mozilla/fxa/commit/48c46cbb6))
- deps-dev: bump supertest from 4.0.2 to 6.0.1 ([1a7f42dd0](https://github.com/mozilla/fxa/commit/1a7f42dd0))

## 1.195.4

No changes.

## 1.195.3

No changes.

## 1.195.2

No changes.

## 1.195.1

No changes.

## 1.195.0

### Other changes

- deps: bump @nestjs/platform-express from 7.4.4 to 7.5.4 ([4c14d038a](https://github.com/mozilla/fxa/commit/4c14d038a))

## 1.194.0

### Other changes

- deps: bump knex from 0.21.4 to 0.21.12 ([7b7222ca1](https://github.com/mozilla/fxa/commit/7b7222ca1))
- deps-dev: bump jest from 26.6.1 to 26.6.3 ([239c3e824](https://github.com/mozilla/fxa/commit/239c3e824))
- deps: bump @nestjs/mapped-types from 0.1.0 to 0.1.1 ([e2b3767ef](https://github.com/mozilla/fxa/commit/e2b3767ef))
- deps: bump graphql-tools from 6.2.6 to 7.0.1 ([28df7178a](https://github.com/mozilla/fxa/commit/28df7178a))

## 1.193.1

No changes.

## 1.193.0

### Other changes

- deps-dev: bump ts-jest from 26.1.0 to 26.4.3 ([b6974132f](https://github.com/mozilla/fxa/commit/b6974132f))
- deps: bump apollo-server from 2.16.1 to 2.19.0 ([8d7247246](https://github.com/mozilla/fxa/commit/8d7247246))
- deps: update node version to 14 ([6c2b253c1](https://github.com/mozilla/fxa/commit/6c2b253c1))
- deps-dev: bump jest from 26.4.2 to 26.6.1 ([f2546787b](https://github.com/mozilla/fxa/commit/f2546787b))

## 1.192.0

### Other changes

- deps: bump @nestjs/graphql from 7.6.0 to 7.7.0 ([69e938f06](https://github.com/mozilla/fxa/commit/69e938f06))

## 1.191.1

No changes.

## 1.191.0

### Bug fixes

- admin-panel: Fix connection to admin server in dev, remove unneeded Apollo dependencies, update README ([54925c489](https://github.com/mozilla/fxa/commit/54925c489))

## 1.190.1

No changes.

## 1.190.0

### Other changes

- deps: bump graphql-tools from 4.0.8 to 6.2.3 ([1ad5b0ecd](https://github.com/mozilla/fxa/commit/1ad5b0ecd))

## 1.189.1

No changes.

## 1.189.0

### New features

- admin-server: convert to NestJS ([69f44d78e](https://github.com/mozilla/fxa/commit/69f44d78e))

### Other changes

- monorepo: move deps to correct sub-packages ([a8cc232b9](https://github.com/mozilla/fxa/commit/a8cc232b9))

## 1.188.1

No changes.

## 1.188.0

No changes.

## 1.187.3

No changes.

## 1.187.2

No changes.

## 1.187.1

No changes.

## 1.187.0

### New features

- event-broker: migrate to NestJS ([553bb238d](https://github.com/mozilla/fxa/commit/553bb238d))

## 1.186.2

No changes.

## 1.186.1

No changes.

## 1.186.0

### Bug fixes

- release: fixes versioning and changelogs ([c81c76d15](https://github.com/mozilla/fxa/commit/c81c76d15))

### Other changes

- deps: update yarn version and root level deps ([da2e99729](https://github.com/mozilla/fxa/commit/da2e99729))

## 1.185.1<|MERGE_RESOLUTION|>--- conflicted
+++ resolved
@@ -1,12 +1,11 @@
-<<<<<<< HEAD
 ## Deprecation notice
 
 Changes are now documented at https://github.com/mozilla/fxa/releases
-=======
+
 ## 1.236.1
 
 No changes.
->>>>>>> 3910e8f9
+
 
 ## 1.236.0
 
