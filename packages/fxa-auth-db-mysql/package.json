--- conflicted
+++ resolved
@@ -1,10 +1,6 @@
 {
   "name": "fxa-auth-db-mysql",
-<<<<<<< HEAD
-  "version": "1.218.2",
-=======
   "version": "1.218.3",
->>>>>>> 6590be72
   "description": "MySQL backend for Firefox Accounts",
   "main": "index.js",
   "repository": {
