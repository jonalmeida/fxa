--- conflicted
+++ resolved
@@ -1,10 +1,6 @@
 {
   "name": "fxa-geodb",
-<<<<<<< HEAD
-  "version": "1.228.7",
-=======
   "version": "1.229.0",
->>>>>>> bacd13f1
   "description": "Firefox Accounts GeoDB Repo for Geolocation based services",
   "main": "lib/fxa-geodb.js",
   "directories": {
