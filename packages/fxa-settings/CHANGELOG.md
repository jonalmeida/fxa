--- conflicted
+++ resolved
@@ -1,4 +1,3 @@
-<<<<<<< HEAD
 ## 1.209.0
 
 ### New features
@@ -18,7 +17,7 @@
 - deps: update pm2 / dedupe ([5d7653fa6](https://github.com/mozilla/fxa/commit/5d7653fa6))
 - deps-dev: bump @testing-library/jest-dom from 5.13.0 to 5.14.1 ([45eebfcaa](https://github.com/mozilla/fxa/commit/45eebfcaa))
 - deps-dev: bump @testing-library/jest-dom from 5.12.0 to 5.13.0 ([2ba48b1dc](https://github.com/mozilla/fxa/commit/2ba48b1dc))
-=======
+
 ## 1.208.4
 
 No changes.
@@ -26,7 +25,6 @@
 ## 1.208.3
 
 No changes.
->>>>>>> b460bb83
 
 ## 1.208.2
 
