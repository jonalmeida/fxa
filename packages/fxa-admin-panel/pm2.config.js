--- conflicted
+++ resolved
@@ -23,13 +23,10 @@
         CONFIG_FILES: '../config/secrets.json',
         PORT: '8091',
         PATH,
-<<<<<<< HEAD
         SENTRY_ENV: 'local',
         SENTRY_DSN: process.env.SENTRY_DSN_ADMIN_PANEL,
-=======
         TEST_USER_EMAIL: 'hello@mozilla.com',
         TEST_USER_GROUP: 'vpn_fxa_admin_panel_prod',
->>>>>>> 93862b99
       },
       filter_env: ['npm_'],
       time: true,
