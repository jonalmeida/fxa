--- conflicted
+++ resolved
@@ -1,10 +1,6 @@
 {
   "name": "fxa-content-server",
-<<<<<<< HEAD
   "version": "1.253.4",
-=======
-  "version": "1.252.4",
->>>>>>> 804d2bf8
   "description": "Firefox Accounts Content Server",
   "scripts": {
     "build": "tsc --build ../fxa-react && npm run build-css && NODE_ENV=production grunt build",
