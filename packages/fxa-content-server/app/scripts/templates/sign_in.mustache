<header>
<<<<<<< HEAD
  {{^forceAuth}}
    <h1 id="fxa-signin-header">
      {{#serviceName}}
        {{#t}}Sign in to %(serviceName)s{{/t}}
      {{/serviceName}}
      {{^serviceName}}
        {{#t}}Sign in{{/t}}
      {{/serviceName}}
    </h1>
  {{/forceAuth}}
  {{#forceAuth}}
    <h1 id="fxa-force-auth-header">{{#t}}Sign in to continue{{/t}}</h1>
  {{/forceAuth}}
=======
  <h1 id="fxa-signin-header">{{#t}}Sign in{{/t}}</h1>
>>>>>>> 7960c52e
</header>

<section>
  <div class="error"></div>
  <div class="success"></div>

  <form novalidate>
    <div class="input-row">
      <input type="email" class="email" placeholder="{{#t}}Email{{/t}}" value="{{ email }}" {{^email}}autofocus{{/email}}>
    </div>

    <div class="input-row password-row">
      <input type="password" class="password tooltip-below" id="password" placeholder="{{#t}}Password{{/t}}" pattern=".{8,}" required {{#email}}autofocus{{/email}} autocomplete="off" />

      <input id="show-password" type="checkbox" class="show-password" aria-controls="password" data-novalue />
      <label for="show-password" class="show-password-label">
        {{#t}}Show{{/t}}
      </label>
    </div>

    <div class="button-row">
      <button id="submit-btn" type="submit" class="disabled">{{#t}}Sign in{{/t}}</button>
    </div>
  </form>

  <div class="links">
    <a href="/reset_password" class="left reset-password">{{#t}}Forgot password?{{/t}}</a>
    <a href="/signup" class="right sign-up">{{#t}}Create an account{{/t}}</a>
  </div>

  <div class="privacy-links">
    {{#t}}By proceeding, I agree to the <a id="fxa-tos" href="/legal/terms">Terms of Service</a> and <a id="fxa-pp" href="/legal/privacy">Privacy Notice</a> of Firefox cloud services.{{/t}}
  </div>
</section><|MERGE_RESOLUTION|>--- conflicted
+++ resolved
@@ -1,21 +1,12 @@
 <header>
-<<<<<<< HEAD
-  {{^forceAuth}}
-    <h1 id="fxa-signin-header">
-      {{#serviceName}}
-        {{#t}}Sign in to %(serviceName)s{{/t}}
-      {{/serviceName}}
-      {{^serviceName}}
-        {{#t}}Sign in{{/t}}
-      {{/serviceName}}
-    </h1>
-  {{/forceAuth}}
-  {{#forceAuth}}
-    <h1 id="fxa-force-auth-header">{{#t}}Sign in to continue{{/t}}</h1>
-  {{/forceAuth}}
-=======
-  <h1 id="fxa-signin-header">{{#t}}Sign in{{/t}}</h1>
->>>>>>> 7960c52e
+  <h1 id="fxa-signin-header">
+    {{#serviceName}}
+      {{#t}}Sign in to %(serviceName)s{{/t}}
+    {{/serviceName}}
+    {{^serviceName}}
+      {{#t}}Sign in{{/t}}
+    {{/serviceName}}
+  </h1>
 </header>
 
 <section>
