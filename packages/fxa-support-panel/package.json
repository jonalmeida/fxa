{
  "name": "fxa-support-panel",
<<<<<<< HEAD
  "version": "1.218.2",
=======
  "version": "1.218.3",
>>>>>>> 6590be72
  "description": "Small app to help customer support access FxA details",
  "directories": {
    "test": "test"
  },
  "scripts": {
    "prebuild": "rimraf dist",
    "build": "nest build",
    "lint": "eslint *",
    "audit": "npm audit --json | audit-filter --nsp-config=.nsprc --audit=-",
    "watch": "tsc -w",
    "start": "pm2 start pm2.config.js",
    "stop": "pm2 stop pm2.config.js",
    "restart": "pm2 restart pm2.config.js",
    "test": "jest && yarn test:e2e",
    "test:watch": "jest --watch",
    "test:cov": "jest --coverage",
    "test:debug": "node --inspect-brk -r tsconfig-paths/register -r esbuild-register node_modules/.bin/jest --runInBand",
    "test:e2e": "jest --config ./test/jest-e2e.json"
  },
  "private": true,
  "repository": {
    "type": "git",
    "url": "git://github.com/mozilla/fxa.git"
  },
  "bugs": "https://github.com/mozilla/fxa/issues/",
  "homepage": "https://github.com/mozilla/fxa/",
  "license": "MPL-2.0",
  "author": "Mozilla (https://mozilla.org/)",
  "readmeFilename": "README.md",
  "dependencies": {
    "@nestjs/common": "^8.1.2",
    "@nestjs/config": "^1.0.2",
    "@nestjs/core": "^8.1.1",
    "@nestjs/mapped-types": "^1.0.0",
    "@nestjs/platform-express": "^8.1.2",
    "@sentry/integrations": "^6.13.3",
    "@sentry/node": "^6.13.3",
    "class-transformer": "^0.4.0",
    "class-validator": "^0.13.1",
    "convict": "^6.2.1",
    "convict-format-with-moment": "^6.2.0",
    "convict-format-with-validator": "^6.2.0",
    "express": "^4.17.1",
    "fxa-shared": "workspace:*",
    "handlebars": "^4.7.7",
    "hbs": "^4.1.2",
    "helmet": "^4.6.0",
    "mozlog": "^3.0.2",
    "reflect-metadata": "^0.1.13",
    "rimraf": "^3.0.2",
    "rxjs": "^7.2.0",
    "semver": "^7.3.5",
    "superagent": "^6.1.0",
    "tslib": "^2.3.0",
    "typesafe-joi": "^2.1.0"
  },
  "devDependencies": {
    "@nestjs/cli": "^8.1.2",
    "@types/convict": "^5.2.2",
    "@types/eslint": "7.2.13",
    "@types/hbs": "^4",
    "@types/node": "^16.11.3",
    "@types/superagent": "4.1.11",
    "@types/supertest": "^2.0.11",
    "audit-filter": "^0.5.0",
    "esbuild": "^0.13.4",
    "esbuild-register": "^3.0.0",
    "eslint": "^7.32.0",
    "jest": "27.3.1",
    "pm2": "^5.1.2",
    "prettier": "^2.3.1",
    "supertest": "^6.1.6",
    "ts-jest": "^27.0.7",
    "typescript": "^4.3.5"
  },
  "jest": {
    "moduleFileExtensions": [
      "js",
      "json",
      "ts"
    ],
    "rootDir": "src",
    "testRegex": ".spec.ts$",
    "transform": {
      "^.+\\.(t|j)s$": "ts-jest"
    },
    "coverageDirectory": "./coverage",
    "testEnvironment": "node"
  }
}<|MERGE_RESOLUTION|>--- conflicted
+++ resolved
@@ -1,10 +1,6 @@
 {
   "name": "fxa-support-panel",
-<<<<<<< HEAD
-  "version": "1.218.2",
-=======
   "version": "1.218.3",
->>>>>>> 6590be72
   "description": "Small app to help customer support access FxA details",
   "directories": {
     "test": "test"
