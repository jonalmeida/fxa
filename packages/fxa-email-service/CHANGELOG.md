<<<<<<< HEAD
## 1.170.0
=======
## 1.169.3

No changes.

## 1.169.2
>>>>>>> 25875fee

No changes.

## 1.169.1

No changes.

## 1.169.0

No changes.

## 1.168.3

No changes.

## 1.168.2

No changes.

## 1.168.1

### Bug fixes

- email-service: copy version.json in build-ci.sh ([4a39ca60f](https://github.com/mozilla/fxa/commit/4a39ca60f))

## 1.168.0

No changes.

## 1.167.1

No changes.

## 1.167.0

### Refactorings

- config: replace 127.0.0.1 with localhost ([1dd1b038d](https://github.com/mozilla/fxa/commit/1dd1b038d))

## 1.166.2

No changes.

## 1.166.1

No changes.

## 1.166.0

No changes.

## 1.165.1

No changes.

## 1.165.0

No changes.

## 1.164.1

No changes.

## 1.164.0

No changes.

## 1.163.2

No changes.

## 1.163.1

No changes.

## 1.163.0

### Other changes

- ci: no need to tag/push unchanged docker images ([96e38f1ec](https://github.com/mozilla/fxa/commit/96e38f1ec))
- ci: improved ci build step output ([8784dc21e](https://github.com/mozilla/fxa/commit/8784dc21e))

## 1.162.3

No changes.

## 1.162.2

No changes.

## 1.162.1

### Bug fixes

- ci: use the same diff method as fxa-circleci in email-service build-ci ([ba1f0603e](https://github.com/mozilla/fxa/commit/ba1f0603e))

## 1.162.0

### New features

- ci: added fxa-email-service build-ci script ([8351b7be1](https://github.com/mozilla/fxa/commit/8351b7be1))

### Bug fixes

- ci: updated fxa-email-service build-ci ([10afe7cd9](https://github.com/mozilla/fxa/commit/10afe7cd9))

### Refactorings

- ci: major refactor of CircleCI workflow ([7e77b0a29](https://github.com/mozilla/fxa/commit/7e77b0a29))

## 1.161.2

No changes.

## 1.161.1

No changes.

## 1.161.0

### Bug fixes

- emails: Enforce a max header size of 998 characters, per RFC 5322 recommendation ([08cb9de70](https://github.com/mozilla/fxa/commit/08cb9de70))

## 1.160.1

No changes.

## 1.160.0

No changes.

## 1.159.0

No changes.

## 1.158.1

No changes.

## 1.158.0

No changes.

## 1.157.0

No changes.

## 1.156.0

No changes.

## 1.155.0

### Refactorings

- git: merge all package gitignores into single root-level gitignore (a238c3d27)

## 1.154.0

No changes.

## 1.153.0

### Other changes

- monorepo: remove stale references to travisci (9b4789125)

## 1.152.1

No changes.

## 1.152.0

No changes.

## 1.151.5

No changes.

## 1.151.4

No changes.

## 1.151.3

No changes.

## 1.151.2

No changes.

## 1.151.1

No changes.

## 1.151.0

No changes.

## 1.150.9

No changes.

## 1.150.8

No changes.

## 1.150.7

No changes.

## 1.150.6

No changes.

## 1.150.5

No changes.

## 1.150.4

No changes.

## 1.150.3

No changes.

## 1.150.2

No changes.

## 1.150.1

No changes.

## 1.150.0

### Refactorings

- build: some random dev build changes (3c3a888a8)

## 1.149.4

No changes.

## 1.149.3

No changes.

## 1.149.2

No changes.

## 1.149.1

No changes.

## 1.149.0

No changes.

## 1.148.8

No changes.

## 1.148.7

No changes.

## 1.148.6

No changes.

## 1.148.5

No changes.

## 1.148.4

No changes.

## 1.148.3

No changes.

## 1.148.2

### Bug fixes

- deps: Update rust deps (919a58a0a)

### Other changes

- release: Merge branch 'train-147' into train-148-merge-147 (66e170d45)

## 1.148.1

No changes.

## 1.148.0

No changes.

## 1.147.5

### Bug fixes

- deps: Update rust deps (919a58a0a)

## 1.147.4

No changes.

## 1.147.3

No changes.

## 1.147.2

No changes.

## 1.147.1

No changes.

## 1.147.0

### Other changes

- ci: remove old ci config (92ea5ed31)
- config: remove fxa-email-service circleci config (9d9609ca6)
- deps: update email service deps ## 1.146.3 rust version (0e7fa07a9)

## 1.146.4

No changes.

## 1.146.3

No changes.

## 1.146.2

No changes.

## 1.146.1

No changes.

## 1.146.0

No changes.

## 1.145.5

No changes.

## 1.145.4

No changes.

## 1.145.3

No changes.

## 1.145.2

No changes.

## 1.145.1

No changes.

## 1.145.0

### Other changes

- email-service: update lazy_static for RUSTSEC (98deafd82)

## 1.144.4

No changes.

## 1.144.3

### Bug fixes

- metrics: Emit cached.signin.success metric when using cached creds (55aeb8c78)

## 1.144.2

No changes.

## 1.144.1

No changes.

## 1.144.0

### Bug fixes

- email: replicate the auth server's bounce-handling logic (5171fdd3d)

## 1.143.4

No changes.

## 1.143.3

No changes.

## 1.143.2

No changes.

## 1.143.1

No changes.

## 1.143.0

### New features

- reduce build time for fxa-email-service (45b304acb)

## 1.142.1

No changes.

## 1.142.0

### Bug fixes

- package: bump email service version strings to 141.7 (87f15e279)

### Other changes

- package: rustup update + cargo update + cargo fmt (fb37a8b6a)
- package: include more debug info in release build (283a8caa6)

## 1.141.8

No changes.

## 1.141.7

No changes.

## 1.141.6

No changes.

## 1.141.5

No changes.

## 1.141.4

No changes.

## 1.141.3

No changes.

## 1.141.2

### Other changes

- package: manually bump version strings to 1.141.1 (737265b25)

## 1.141.1

No changes.

## 1.141.0

### Bug fixes

- smtp: fix broken smtp provider implementation (6488309de)

### Other changes

- deps: update socketlabs-rs dependency (c7ed6f46b)
- deps: remove unused mozsvc-common dependency (fd25e7b23)
- package: update rust and dependencies (fc7d569f2)

## 1.140.3

No changes.

## 1.140.2

No changes.

## 1.140.1

No changes.

## 1.140.0

No changes.

## 1.139.2

No changes.

## 1.139.1

No changes.

## 1.139.0

No changes.

## 1.138.4

No changes.

## 1.138.3

No changes.

## 1.138.2

No changes.

## 1.138.1

No changes.

## 1.138.0

No changes.

## 1.137.4

No changes.

## 1.137.3

No changes.

## 1.137.2

No changes.

## 1.137.1

No changes.

## 1.137.0

No changes.

## 1.136.6

No changes.

## 1.136.5

No changes.

## 1.136.4

No changes.

## 1.136.3

No changes.

## 1.136.2

No changes.

## 1.136.1

No changes.

## 1.136.0

No changes.

## 1.135.6

No changes.

## 1.135.5

No changes.

## 1.135.4

No changes.

## 1.135.3

No changes.

## 1.135.2

No changes.

## 1.135.1

No changes.

## 1.135.0

### New features

- ci: build docs and push to gh-pages branch (69fea40b9)

### Bug fixes

- tests: pick up latest auth db in auth server tests (f78826aa2)
- ci: run tests for email service/event proxy (1bafed3f9)

### Other changes

- tests: remove api::send::test::unicode_email_field (e041f9564)
- packages: remove old release tagging scripts and docs (6f168c244)

## 1.134.5

No changes.

## 1.134.4

No changes.

## 1.134.3

No changes.

## 1.134.2

No changes.

## 1.130.0

### Bug fixes

- api: use correct apostrophe character in email address regex (b16f52e)

## 1.127.0

### New features

- types: implement a serializable regex type (83d46ae)
- code: update to rust 2018 (e77ea7a)

### Bug fixes

- scripts: ignore merge commits when generating changelog (489306b)
- errors: convert ses invalid domain error into a 400 (5926a06)
- db: remove unused DataType (d807e21)

### Refactorings

- settings: implement Default in enum_boilerplate! (a9c9a1b)
- settings: promote LogFormat and LogLevel to enums (1ec10e9)

### Other changes

- docs: minor readme editorialisation (8c8e29a)
- deps: update sendgrid (bf5486f)

## 1.126.0

### Refactorings

- settings: rename `BounceLimit(s)` to `DeliveryProblemLimit(s)` (1d5e817)
- settings: promote Env to an enum from a wrapped string (dba93f0)

### Other changes

- build: lower the debug level to decrease binary size (91a5173)
- package: create an automated release script (05acce1)

## 1.125.2 (2018-11-20)

#### Bug Fixes

- **sentry:** stop passing 4xx errors to Sentry ([3fed1052](3fed1052))

## 1.125.1 (2018-11-15)

#### Bug Fixes

- **ci:** enable branch builds in travis ([14491612](14491612))
- **headers:** propagate the Content-Language header ([67ebf3fe](67ebf3fe))
- **ses:**
  - add Sender header ([3e278667](3e278667))
  - ensure html part gets charset=utf-8 content type ([67320d28](67320d28))

## 1.125.0 (2018-11-14)

#### Bug Fixes

- **cargo:** remove old rocket comment ([c706d760](c706d760))
- **sentry:** capture errors at point of creation rather than when logged ([02408f59](02408f59))
- **settings:** fix panic when sentry is disabled ([4f47e93b](4f47e93b))

#### Features

- **bounces:** use timestamps from ses instead of the current time ([906f3911](906f3911), closes [#205](205))
- **settings:** extract provider type to a fully-fledged enum ([0bd766d4](0bd766d4))
- **types:** ignore display name part when parsing email addresses ([5d5ae603](5d5ae603), closes [#201](201))

## 1.124.1 (2018-11-07)

#### Bug Fixes

- **mime:** use base64 encoding instead of 8bit ([5d03a48d](5d03a48d))

## 1.124.0 (2018-10-30)

#### Features

- **db:**
  - write bounce and complaint records to our own db ([ed83e5b1](ed83e5b1))
  - serialize to JSON on write and deserialize from JSON on read ([31da83bb](31da83bb))
- **docs:**
  - mention command-line shortcuts for running binaries ([6d04dcc9](6d04dcc9))
  - promote fxa-local-dev as a first class way to run locally ([80bb9864](80bb9864))

#### Bug Fixes

- **ci:** only build deployment artifacts for tags ([95e20e07](95e20e07))
- **code:**
  - remove references to old rocket_contrib::JsonValue struct ([c152bc87](c152bc87))
  - implement AsRef<str> for cheaper/cleaner &str access ([48cff692](48cff692), closes [#211](211))
- **queues:** fix the serialized format of outgoing notifications ([e3e361c6](e3e361c6))
- **redis:** don't pollute our data store with old bounce nomenclature ([68a1def7](68a1def7))
- **settings:** remove references to RocketLoggingLevel::Off enum variant ([5530fddb](5530fddb))

## 1.122.0 (2018-10-02)

#### Bug Fixes

- **config:**
  - ignore empty environment variables ([85529f7f](85529f7f))
  - update config version in Cargo.toml ([9a882094](9a882094))
- **queues:** remove unused fields from notification structs ([0f2b5740](0f2b5740))

## 1.121.0 (2018-09-18)

#### Features

- **chore:** utilize a rust-toolchain file ([3903f0b9](3903f0b9))

## 1.120.0 (2018-09-06)

#### Features

- **docs:** document errors and errno ([482f69ce](482f69ce))
- **errors:** return bouncedAt field in bounce error message ([d74eaec9](d74eaec9))

## 1.119.0 (2018-08-22)

#### Features

- **logging:** add sentry support (#176) r=@vladikoff ([73d07bd7](73d07bd7))
- **socketlabs:** create and return id for socketlabs messages ([30639fc3](30639fc3))

#### Bug Fixes

- **logging:** remove unnecessary and add debug logs in queues (#177) r=@vladikoff ([0f790c16](0f790c16))
- **queues:**
  - make queue parsing logic follow the sns format (#178) r=@vladikoff ([7beca536](7beca536))
  - fix executor error on queues process (#174) r=@vladikoff,@philbooth ([5e9f2688](5e9f2688))

## 1.118.0 (2018-08-09)

#### Bug Fixes

- **ses:** use updated rusoto version that sends message in body (#164) r=@vladikoff ([c085cbb3](c085cbb3))

## 1.117.0 (2018-08-01)

#### Features

- **settings:**
  - enable the default provider to override requests ([ca4b2011](ca4b2011))
  - add secret_key to settings (#147) r=@vladikoff ([1db8d449](1db8d449), closes [#146](146))

## 1.116.3 (2018-07-26)

#### Refactor

- **settings:** drop NODE_ENV and add LOG_LEVEL (#141) r=@vladikoff

#### Features

- **providers:** create socketlabs provider ([13cd2213](13cd2213))

## 1.116.2 (2018-07-19)

#### Bug Fixes

- **docker:** Rocket.toml no longer exists, so don't copy it (#136) ([b915b7e8](b915b7e8))

## 1.116.1 (2018-07-18)

#### Features

- **project:** create healthcheck endpoints and make \$PORT an env variable (#134) r=@philbooth,@vladikoff ([b69cfb53](b69cfb53), closes [#132](132), [#133](133))

#### Bug Fixes

- **deploy:** pin to a known compatible rust version in docker and ci (#131) r=@vladikoff ([7512acf0](7512acf0), closes [#130](130))
- **docker:** include /app/version.json in final image (dockerflow required) (#129) ([16f7630f](16f7630f))

## 1.116.0 (2018-07-12)

#### Breaking Changes

- **logging:** turn off rocket logs for production (#125) r=@vladikoff ([825e3993](825e3993), closes [#111](111))

#### Bug Fixes

- **docs:** better docs for the settings module ([ba9f8b88](ba9f8b88))
- **scripts:**
  - don't try to deploy docs if they haven't changed ([e6e3350c](e6e3350c))
  - stop gh-pages script from failing for pull requests ([8e48f36e](8e48f36e))
  - update references to bin names with `fxa-email-` prefix ([fb56a209](fb56a209))
- **settings:** get message data hmac key setting to work with env variables (#110) r=@philbooth,@vladikoff ([90bec93f](90bec93f), closes [#109](109))

#### Features

- **docker:**
  - copy Rocket.toml in the docker image (#107) r=@brizental ([05f93b9d](05f93b9d), closes [#106](106))
  - set ROCKET_ENV to prod (#105) r=@brizental ([b3e3ac29](b3e3ac29))
- **docs:** generate developer docs with rustdoc ([f2edb78c](f2edb78c))
- **logging:**
  - turn off rocket logs for production (#125) r=@vladikoff ([825e3993](825e3993), closes [#111](111))
  - add null logger for testing environment (#102) r=@philbooth,@vladikoff ([199cd825](199cd825), closes [#82](82))
- **providers:** implement smtp provider ([20b7fc08](20b7fc08))

## 1.115.0 (2018-06-26)

#### Bug Fixes

- **api:** limit `to` field to a single recipient ([b6dad721](b6dad721))
- **bounces:** ensure db errors don't get converted to 429 responses (#59) r=@vladikoff ([5986e841](5986e841))
- **config:** inject config in rocket managed state ([50f8d523](50f8d523))
- **db:**
  - fix broken BounceSubtype deserialization ([fa796dfe](fa796dfe))
  - add missing derive(Debug) ([da70321d](da70321d))
  - add missing fields/values to auth_db::BounceRecord ([79e0ea31](79e0ea31))
- **errors:**
  - return JSON payloads for error responses ([b5343d54](b5343d54))
  - include more useful messages in wrapping errors ([58bf9bec](58bf9bec))
- **logging:** add mozlog logging for requests ([49ed73cd](49ed73cd))
- **queues:**
  - use correct name when deserializing bouncedRecipients ([0cc089e9](0cc089e9))
  - accept partially-filled notifications from sendgrid ([0a6c0432](0a6c0432))
  - fix nonsensical parse logic for sqs notifications ([1c21d6ec](1c21d6ec))
- **sendgrid:** return message id from the sendgrid provider ([fe8ec12f](fe8ec12f))
- **validation:**
  - make email regex less restrictive (#86) r=@vladikoff,@rfk,@philbooth ([3ec3e039](3ec3e039), closes [#81](81))
  - relax the sendgrid API key validation regex (#55) r=@vbudhram,@vladikoff ([008f1191](008f1191))
  - allow RFC5321 compliant email addresses ([66f5d5c0](66f5d5c0), closes [#44](44))

#### Features

- **api:** implement a basic /send endpoint ([6c3361c2](6c3361c2))
- **config:** add configuration ([a86015fb](a86015fb))
- **db:**
  - implement AuthDb::create_bounce ([ca44a94b](ca44a94b))
  - check the emailBounces table before sending email ([490a69e1](490a69e1))
- **docs:** add a readme doc ([5fd4e6aa](5fd4e6aa))
- **logging:** add mozlog to settings and scrub sensitive data (#74) r=@philbooth,@vladikoff ([f4271b9e](f4271b9e), closes [#18](18))
- **metadata:**
  - send message metadata in outgoing notifications (#73) r=@vladikoff,@brizental ([2aa1459d](2aa1459d), closes [#4](4))
  - store caller-specific metadata with the message id ([98b738a9](98b738a9))
- **providers:** add custom headers option ([efb8f0d7](efb8f0d7))
- **queues:**
  - return futures instead of blocking for queue handling ([6c154a04](6c154a04))
  - handle SES bounce, complaint and delivery notifications ([4338f24c](4338f24c))
- **sendgrid:** implement basic sending via sendgrid ([25947a96](25947a96))
- **ses:**
  - add support for aws access and secret keys ([da3cdf69](da3cdf69))
  - implement basic ses-based email sending ([4ab1d9ce](4ab1d9ce))<|MERGE_RESOLUTION|>--- conflicted
+++ resolved
@@ -1,12 +1,12 @@
-<<<<<<< HEAD
 ## 1.170.0
-=======
+
+No changes.
+
 ## 1.169.3
 
 No changes.
 
 ## 1.169.2
->>>>>>> 25875fee
 
 No changes.
 
