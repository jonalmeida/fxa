# Change history

<<<<<<< HEAD
## 1.198.0

### Other changes

- deps: update eslint to v7 ([7cf502be2](https://github.com/mozilla/fxa/commit/7cf502be2))
- deps: bump graphql from 14.6.0 to 15.4.0 ([d28e79655](https://github.com/mozilla/fxa/commit/d28e79655))
- deps: removed fxa-notifier-aws dep ([71c8bc171](https://github.com/mozilla/fxa/commit/71c8bc171))
=======
## 1.197.3

No changes.
>>>>>>> ab282e1a

## 1.197.2

No changes.

## 1.197.1

No changes.

## 1.197.0

### New features

- metrics: add nav timing metrics for new settings ([b1f2650a4](https://github.com/mozilla/fxa/commit/b1f2650a4))

### Refactorings

- auth: use native promises in all production / non-test code ([ea2ab78c1](https://github.com/mozilla/fxa/commit/ea2ab78c1))

### Other changes

- deps: bump @nestjs/common from 7.5.5 to 7.6.4 ([afc29280a](https://github.com/mozilla/fxa/commit/afc29280a))
- deps: bump moment from 2.25.3 to 2.29.1 ([76acfdd63](https://github.com/mozilla/fxa/commit/76acfdd63))

## 1.196.0

### New features

- gql-api: add customs check on query/mutations ([80fc6da3b](https://github.com/mozilla/fxa/commit/80fc6da3b))

### Bug fixes

- shared: don't report NestJS HttpExceptions ([e187a25f7](https://github.com/mozilla/fxa/commit/e187a25f7))
- settings: Moved client email validation to fxa-shared ([db96a7c50](https://github.com/mozilla/fxa/commit/db96a7c50))
- capture GraphQL errors in field resolvers ([007c47833](https://github.com/mozilla/fxa/commit/007c47833))

### Other changes

- deps: updated @sentry/integrations ([9efc0c5bf](https://github.com/mozilla/fxa/commit/9efc0c5bf))
- deps: bump @sentry/node from 5.23.0 to 5.29.1 ([0bc414ad2](https://github.com/mozilla/fxa/commit/0bc414ad2))
- deps: bump redis from 2.8.0 to 3.0.2 ([3edfabfab](https://github.com/mozilla/fxa/commit/3edfabfab))
- deps-dev: bump ts-loader from 8.0.9 to 8.0.12 ([5f342dbca](https://github.com/mozilla/fxa/commit/5f342dbca))
- deps: updated @nestjs/\* deps ([4496c9649](https://github.com/mozilla/fxa/commit/4496c9649))
- deps: bump @nestjs/graphql from 7.7.0 to 7.9.1 ([48c46cbb6](https://github.com/mozilla/fxa/commit/48c46cbb6))

## 1.195.4

No changes.

## 1.195.3

No changes.

## 1.195.2

No changes.

## 1.195.1

### New features

- gql-api: add customs check on query/mutations ([10e0af619](https://github.com/mozilla/fxa/commit/10e0af619))

## 1.195.0

### Other changes

- deps: bump @sentry/browser from 5.27.1 to 5.27.6 ([461dee802](https://github.com/mozilla/fxa/commit/461dee802))

## 1.194.0

### New features

- event-broker: capture error context ([59a6d1530](https://github.com/mozilla/fxa/commit/59a6d1530))

### Other changes

- deps: bump knex from 0.21.4 to 0.21.12 ([7b7222ca1](https://github.com/mozilla/fxa/commit/7b7222ca1))
- deps: bump hot-shots from 7.8.0 to 8.2.0 ([b5c99456d](https://github.com/mozilla/fxa/commit/b5c99456d))
- deps-dev: bump jest from 26.6.1 to 26.6.3 ([239c3e824](https://github.com/mozilla/fxa/commit/239c3e824))
- deps: bump @nestjs/mapped-types from 0.1.0 to 0.1.1 ([e2b3767ef](https://github.com/mozilla/fxa/commit/e2b3767ef))
- deps-dev: bump ts-loader from 8.0.4 to 8.0.9 ([69e5f91f2](https://github.com/mozilla/fxa/commit/69e5f91f2))

## 1.193.1

No changes.

## 1.193.0

### Other changes

- deps-dev: bump ts-jest from 26.1.0 to 26.4.3 ([b6974132f](https://github.com/mozilla/fxa/commit/b6974132f))
- deps: bump @sentry/browser from 5.17.0 to 5.27.1 ([fcc11be76](https://github.com/mozilla/fxa/commit/fcc11be76))
- deps: update node version to 14 ([6c2b253c1](https://github.com/mozilla/fxa/commit/6c2b253c1))
- deps-dev: bump jest from 26.4.2 to 26.6.1 ([f2546787b](https://github.com/mozilla/fxa/commit/f2546787b))
- deps-dev: bump jsdom from 16.2.2 to 16.4.0 ([d892ab883](https://github.com/mozilla/fxa/commit/d892ab883))

## 1.192.0

### New features

- subscriptions: handle 'customer.created' Stripe event ([4134ba197](https://github.com/mozilla/fxa/commit/4134ba197))

### Other changes

- deps: bump @nestjs/graphql from 7.6.0 to 7.7.0 ([69e938f06](https://github.com/mozilla/fxa/commit/69e938f06))
- deps: bump @types/sinon from 9.0.7 to 9.0.8 ([f74dce522](https://github.com/mozilla/fxa/commit/f74dce522))

## 1.191.1

No changes.

## 1.191.0

### Other changes

- deps-dev: bump @types/redis from 2.8.20 to 2.8.27 ([f5e9d0451](https://github.com/mozilla/fxa/commit/f5e9d0451))
- deps: bump @types/sinon from 9.0.5 to 9.0.7 ([253383773](https://github.com/mozilla/fxa/commit/253383773))

## 1.190.1

No changes.

## 1.190.0

### New features

- auth: Add Create/Delete for Account-Customer Relationship ([147bbe3f6](https://github.com/mozilla/fxa/commit/147bbe3f6))
- auth: create script to populate accountCustomers table ([b1dfccf6b](https://github.com/mozilla/fxa/commit/b1dfccf6b))
- settings: emit settings view Amplitude event ([c34a98bd8](https://github.com/mozilla/fxa/commit/c34a98bd8))
- shared: add CRUD methods for maintaining fxa user and customer relationship ([01122d032](https://github.com/mozilla/fxa/commit/01122d032))

## 1.189.1

No changes.

## 1.189.0

### New features

- admin-server: convert to NestJS ([69f44d78e](https://github.com/mozilla/fxa/commit/69f44d78e))

### Refactorings

- db access: 76536e5fe refactor(db access) - Extract direct db access from fxa-graphql-api to fxa-shared ([76536e5fe](https://github.com/mozilla/fxa/commit/76536e5fe))

### Other changes

- fxa-shared: add nestjs module docs ([dd9faea0a](https://github.com/mozilla/fxa/commit/dd9faea0a))
- deps-dev: bump ts-loader from 6.2.2 to 8.0.4 ([c8aff3f11](https://github.com/mozilla/fxa/commit/c8aff3f11))
- deps: fixed yarn dependency warnings ([b32addf86](https://github.com/mozilla/fxa/commit/b32addf86))
- monorepo: move deps to correct sub-packages ([a8cc232b9](https://github.com/mozilla/fxa/commit/a8cc232b9))

## 1.188.1

No changes.

## 1.188.0

### New features

- subscriptions: add product specific app/service support field ([e5c6d77e8](https://github.com/mozilla/fxa/commit/e5c6d77e8))
- fxa-shared: refactor nestjs shared modules ([a9cf3836b](https://github.com/mozilla/fxa/commit/a9cf3836b))

### Refactorings

- fxa-shared: cleanup sentry and add exc route ([4561064c9](https://github.com/mozilla/fxa/commit/4561064c9))

### Other changes

- deps-dev: bump jest from 24.9.0 to 26.4.2 ([fad65917c](https://github.com/mozilla/fxa/commit/fad65917c))

## 1.187.3

No changes.

## 1.187.2

No changes.

## 1.187.1

No changes.

## 1.187.0

No changes.

## 1.186.2

No changes.

## 1.186.1

No changes.

## 1.186.0

### Other changes

- deps: update yarn version and root level deps ([da2e99729](https://github.com/mozilla/fxa/commit/da2e99729))

## 1.185.1

No changes.

## 1.185.0

### Other changes

- update typescript ([245568d56](https://github.com/mozilla/fxa/commit/245568d56))
- dependency updates ([aaa549ed6](https://github.com/mozilla/fxa/commit/aaa549ed6))

## 1.184.1

No changes.

## 1.184.0

No changes.

## 1.183.1

No changes.

## 1.183.0

No changes.

## 1.182.2

No changes.

## 1.182.1

No changes.

## 1.182.0

### Bug fixes

- auth: added exports to fxa-shared package.json ([31c8d650a](https://github.com/mozilla/fxa/commit/31c8d650a))
- payments: de-dupe and correct some differing types between fxa-shared and fxa-payments-server Redux store ([e695bc9fb](https://github.com/mozilla/fxa/commit/e695bc9fb))

### Refactorings

- auth-server: convert subscriptions to TS ([b94d0c99b](https://github.com/mozilla/fxa/commit/b94d0c99b))

## 1.181.2

No changes.

## 1.181.1

No changes.

## 1.181.0

### Other changes

- styles: make subscription icon background configurable as metadata ([ab231fa37](https://github.com/mozilla/fxa/commit/ab231fa37))

## 1.180.1

No changes.

## 1.180.0

### New features

- payments: Support new download URLs for legal links in emails ([28ebf9572](https://github.com/mozilla/fxa/commit/28ebf9572))

## 1.179.4

No changes.

## 1.179.3

No changes.

## 1.179.2

No changes.

## 1.179.1

No changes.

## 1.179.0

### New features

- auth-server: add stripe object filtering ([de82e10d3](https://github.com/mozilla/fxa/commit/de82e10d3))

## 1.178.1

No changes.

## 1.178.0

### Bug fixes

- build: added postinstall to fxa-shared ([39345629b](https://github.com/mozilla/fxa/commit/39345629b))

### Other changes

- deps: update deps ([27cd24c63](https://github.com/mozilla/fxa/commit/27cd24c63))
- l10n: add en-US to shared list of supported locales ([56d735061](https://github.com/mozilla/fxa/commit/56d735061))
- docs: Replace 'master' with 'main' throughout ([20a0acf8b](https://github.com/mozilla/fxa/commit/20a0acf8b))

## 1.177.1

No changes.

## 1.177.0

### New features

- auth-server: use ToS ## 1.176.0 privacy links from Stripe metadata in subplat emails ([6b2817090](https://github.com/mozilla/fxa/commit/6b2817090))

### Bug fixes

- shared: ensure \*.ts tests run ([ea09677c3](https://github.com/mozilla/fxa/commit/ea09677c3))

### Other changes

- deps: updated dependencies ([3fa952919](https://github.com/mozilla/fxa/commit/3fa952919))
- pm2: Add ISO timestamp to pm2 log lines ([2c5630adb](https://github.com/mozilla/fxa/commit/2c5630adb))

## 1.176.0

No changes.

## 1.175.0

### New features

- metrics: add subscription payment source country to Amplitude events ([f60887595](https://github.com/mozilla/fxa/commit/f60887595))

## 1.174.2

No changes.

## 1.174.1

No changes.

## 1.174.0

### New features

- settings-redesign: add settings_version event property for fxa_pref amplitude events ([06a02d586](https://github.com/mozilla/fxa/commit/06a02d586))

### Bug fixes

- local-dev: added fxa-shared and fxa-react to pm2 ([c3780546b](https://github.com/mozilla/fxa/commit/c3780546b))

### Refactorings

- l10n: update supported languages ([2d0e5ba21](https://github.com/mozilla/fxa/commit/2d0e5ba21))

## 1.173.0

### Bug fixes

- build: fix paths to fxa-shared ([21fe09b72](https://github.com/mozilla/fxa/commit/21fe09b72))
- docker: removed need for fxa-shared postinstall script ([b3b3d2c0e](https://github.com/mozilla/fxa/commit/b3b3d2c0e))

### Refactorings

- tsconfig: consolidate common tsconfig options ([e565285b7](https://github.com/mozilla/fxa/commit/e565285b7))
- packages: use workspace references ([81575019a](https://github.com/mozilla/fxa/commit/81575019a))

### Other changes

- deps: update some dependencies ([fec460f6d](https://github.com/mozilla/fxa/commit/fec460f6d))
- format: mass reformat with prettier 2 and single config ([cc595fc2b](https://github.com/mozilla/fxa/commit/cc595fc2b))

## 1.172.2

No changes.

## 1.172.1

No changes.

## 1.172.0

### New features

- cad: Add metrics for the CAD via QR code ([2f9729154](https://github.com/mozilla/fxa/commit/2f9729154))

## 1.171.1

No changes.

## 1.171.0

### Bug fixes

- deps: Upgrade mocha to resolve yargs-parser nsp advisory 1500 ([8246673ba](https://github.com/mozilla/fxa/commit/8246673ba))

## 1.170.3

No changes.

## 1.170.2

No changes.

## 1.170.1

No changes.

## 1.170.0

### New features

- newsletters: Add newsletters experiment metrics ([134a7fea3](https://github.com/mozilla/fxa/commit/134a7fea3))
- settings: add sentry setup ([9a9aaade7](https://github.com/mozilla/fxa/commit/9a9aaade7))

### Bug fixes

- l10n: temporary (hopefully) fix for l10n CI build ([90c407f5e](https://github.com/mozilla/fxa/commit/90c407f5e))

### Other changes

- all: update readmes across all packages to improve testing documentation ([099163e94](https://github.com/mozilla/fxa/commit/099163e94))

## 1.169.3

No changes.

## 1.169.2

No changes.

## 1.169.1

No changes.

## 1.169.0

No changes.

## 1.168.3

No changes.

## 1.168.2

No changes.

## 1.168.1

No changes.

## 1.168.0

### New features

- docker: created fxa-builder docker image ([d4da8a360](https://github.com/mozilla/fxa/commit/d4da8a360))
- metrics: transform a "raw" Amplitude event into a HTTP payload ([ee5df17c6](https://github.com/mozilla/fxa/commit/ee5df17c6))

### Other changes

- cleanup: Remove the `marketingOptIn` param ([8a1446d43](https://github.com/mozilla/fxa/commit/8a1446d43))

## 1.167.1

No changes.

## 1.167.0

### Refactorings

- config: replace 127.0.0.1 with localhost ([1dd1b038d](https://github.com/mozilla/fxa/commit/1dd1b038d))

## 1.166.2

No changes.

## 1.166.1

No changes.

## 1.166.0

### Bug fixes

- coverage: Report coverage ([d42aef600](https://github.com/mozilla/fxa/commit/d42aef600))
- metrics: update language property on Amplitude schema ([4f2c4493b](https://github.com/mozilla/fxa/commit/4f2c4493b))

### Refactorings

- emails: move all email normalization and equality checks to helper functions ([ce1930f4b](https://github.com/mozilla/fxa/commit/ce1930f4b))

## 1.165.1

No changes.

## 1.165.0

### New features

- metrics: validate Amplitude events with a JSON schema ([63dadbc2c](https://github.com/mozilla/fxa/commit/63dadbc2c))

## 1.164.1

No changes.

## 1.164.0

No changes.

## 1.163.2

No changes.

## 1.163.1

No changes.

## 1.163.0

### Other changes

- deps: updated fxa-shared deps and added vuln exception for minimist ([595d424f3](https://github.com/mozilla/fxa/commit/595d424f3))

## 1.162.3

No changes.

## 1.162.2

No changes.

## 1.162.1

No changes.

## 1.162.0

### Bug fixes

- monorepo: update default node version across packages ([0f2d54071](https://github.com/mozilla/fxa/commit/0f2d54071))

### Refactorings

- ci: major refactor of CircleCI workflow ([7e77b0a29](https://github.com/mozilla/fxa/commit/7e77b0a29))

### Other changes

- deps: Updates to address nsp advisory 1488 ([e47bc55ba](https://github.com/mozilla/fxa/commit/e47bc55ba))

## 1.161.2

No changes.

## 1.161.1

No changes.

## 1.161.0

No changes.

## 1.160.1

No changes.

## 1.160.0

No changes.

## 1.159.0

### Bug fixes

- metrics: add Amplitude events for /pair on content server ([a345e36bc](https://github.com/mozilla/fxa/commit/a345e36bc))

## 1.158.1

No changes.

## 1.158.0

### Bug fixes

- deps: Ignore hoek nsp warning https://npmjs.com/advisories/1468 ([6c0edfa9c](https://github.com/mozilla/fxa/commit/6c0edfa9c))

## 1.157.0

No changes.

## 1.156.0

No changes.

## 1.155.0

### Refactorings

- git: merge all package gitignores into single root-level gitignore (a238c3d27)

## 1.154.0

No changes.

## 1.153.0

### New features

- metrics: add Amplitude events for subscription upgrades (d5acb5a65)

## 1.152.1

No changes.

## 1.152.0

No changes.

## 1.151.5

No changes.

## 1.151.4

No changes.

## 1.151.3

No changes.

## 1.151.2

No changes.

## 1.151.1

### Bug fixes

- emails: Add email templates for adding secondary email, recovery key, and both after account verified (7e329ffb3)

## 1.151.0

### New features

- sign-up: validate email domain with DNS (3facc9c30)
- audit: run npm audit on push instead of in ci (ccd3c2b07)
- metrics: Allow RPs to submit a generic 'engage' event to amplitude (9cfd5ec79)

### Other changes

- monorepo: eslint consolidation (0a5e3950f)

## 1.150.9

No changes.

## 1.150.8

No changes.

## 1.150.7

No changes.

## 1.150.6

No changes.

## 1.150.5

No changes.

## 1.150.4

No changes.

## 1.150.3

No changes.

## 1.150.2

### New features

- metrics: Allow RPs to submit a generic 'engage' event to amplitude (e6653e5af)

## 1.150.1

No changes.

## 1.150.0

### New features

- experiments: Add experiments support in fxa-shared (c17e6c754)

### Bug fixes

- payments: correctly append event time to amplitude events (9163183e8)
- metrics: Add metrics for recovery key, emails, and 2FA (fedc92bcc)
- payments: Append time property to amplitude events (6c3fe91c4)

## 1.149.4

### Bug fixes

- payments: correctly append event time to amplitude events (ec04e7e82)

## 1.149.3

No changes.

## 1.149.2

No changes.

## 1.149.1

### Bug fixes

- payments: Append time property to amplitude events (07b01d9ca)
- metrics: Add metrics for recovery key, emails, and 2FA (4d69b9b93)

## 1.149.0

### New features

- metrics: add flow perf metrics to payments server pages (b99457e70)
- payments: complete post-metrics endpoint (4ef358149)

### Bug fixes

- metrics: Update app_version to send complete train version number (6f698a6ce)

### Refactorings

- routes: Extract Express routing helpers into fxa-shared (e471b29c2)

## 1.148.8

No changes.

## 1.148.7

No changes.

## 1.148.6

No changes.

## 1.148.5

No changes.

## 1.148.4

### New features

- payments: complete post-metrics endpoint (f7998ad02)

## 1.148.3

No changes.

## 1.148.2

### New features

- metrics: add product_id and plan_id to more amplitude events (ed501fa1c)

### Other changes

- release: Merge branch 'train-147' into train-148-merge-147 (66e170d45)

## 1.148.1

No changes.

## 1.148.0

### New features

- add vscode tasks for running tests and debugger (dac5e8b98)

## 1.147.5

No changes.

## 1.147.4

No changes.

## 1.147.3

No changes.

## 1.147.2

No changes.

## 1.147.1

No changes.

## 1.147.0

### Bug fixes

- docs: update feature-flag readme with monorepo details (f9a49a667)

## 1.146.4

No changes.

## 1.146.3

No changes.

## 1.146.2

No changes.

## 1.146.1

No changes.

## 1.146.0

### New features

- metrics: add support form metrics (b9e7e08df)

### Other changes

- deps: fxa-shared npm audit changes (c8dd3862f)

## 1.145.5

No changes.

## 1.145.4

No changes.

## 1.145.3

No changes.

## 1.145.2

No changes.

## 1.145.1

No changes.

## 1.145.0

### New features

- metrics: add subscription events and new top funnel event (0224188c3)
- metrics: change name of button event (16f553bba)
- metrics: allow get-metrics-flow to take form_type button (1304e1b2b)

### Bug fixes

- build: fixed fxa-shared build on `npm install` (be709e07d)

### Other changes

- ts: convert fxa-shared/l10n/localizeTimestamp to typescript (99f3fce63)
- ts: prepare fxa-shared for conversion to typescript (e4c7eef42)

## 1.144.4

No changes.

## 1.144.3

No changes.

## 1.144.2

No changes.

## 1.144.1

### New features

- metrics: change name of button event (c4a9e398b)
- metrics: allow get-metrics-flow to take form_type button (c49f6ee76)

## 1.144.0

### Bug fixes

- deps: use ../ paths to fxa-shared and fxa-geodb in content server (9669cc946)

### Other changes

- scripts: add fxa-shared and fxa-geodb to the release script (3920a7b74)

## 1.143.4

Prehistoric.<|MERGE_RESOLUTION|>--- conflicted
+++ resolved
@@ -1,6 +1,5 @@
 # Change history
 
-<<<<<<< HEAD
 ## 1.198.0
 
 ### Other changes
@@ -8,11 +7,10 @@
 - deps: update eslint to v7 ([7cf502be2](https://github.com/mozilla/fxa/commit/7cf502be2))
 - deps: bump graphql from 14.6.0 to 15.4.0 ([d28e79655](https://github.com/mozilla/fxa/commit/d28e79655))
 - deps: removed fxa-notifier-aws dep ([71c8bc171](https://github.com/mozilla/fxa/commit/71c8bc171))
-=======
+
 ## 1.197.3
 
 No changes.
->>>>>>> ab282e1a
 
 ## 1.197.2
 
