--- conflicted
+++ resolved
@@ -1,10 +1,6 @@
 {
   "name": "fxa-email-event-proxy",
-<<<<<<< HEAD
-  "version": "1.134.4",
-=======
   "version": "1.135.1",
->>>>>>> 5012b888
   "description": "Proxies events from Sendgrid to FxA SQS queues",
   "main": "index.js",
   "scripts": {
