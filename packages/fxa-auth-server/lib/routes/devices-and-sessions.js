/* This Source Code Form is subject to the terms of the Mozilla Public
 * License, v. 2.0. If a copy of the MPL was not distributed with this
 * file, You can obtain one at http://mozilla.org/MPL/2.0/. */

'use strict';

const { URL } = require('url');
const Ajv = require('ajv');
const ajv = new Ajv();
const error = require('../error');
const fs = require('fs');
const isA = require('joi');
const path = require('path');
const validators = require('./validators');

const HEX_STRING = validators.HEX_STRING;
const DEVICES_SCHEMA = require('../devices').schema;
const PUSH_PAYLOADS_SCHEMA_PATH = path.resolve(__dirname, '../../docs/pushpayloads.schema.json');

// Assign a default TTL for well-known commands if a request didn't specify it.
const DEFAULT_COMMAND_TTL = new Map([
  ['https://identity.mozilla.com/cmd/open-uri', 30 * 24 * 3600], // 30 days
]);

module.exports = (log, db, config, customs, push, pushbox, devices, clientUtils) => {
  // Loads and compiles a json validator for the payloads received
  // in /account/devices/notify
  const validatePushSchema = JSON.parse(fs.readFileSync(PUSH_PAYLOADS_SCHEMA_PATH));
  const validatePushPayloadAjv = ajv.compile(validatePushSchema);

  function validatePushPayload(payload, endpoint) {
    if (endpoint === 'accountVerify') {
      if (isEmpty(payload)) {
        return true;
      }
      return false;
    }

    return validatePushPayloadAjv(payload);
  }

  function isEmpty(payload) {
    return payload && Object.keys(payload).length === 0;
  }

  // Creates a "full" device response, provided a credentials object and an optional
  // updated DB device record.
  function buildDeviceResponse(credentials, device = null) {
    // We must respond with the full device record,
    // including any default values for missing fields.
    return {
      // These properties can be picked from sessionToken or device as appropriate.
      pushCallback: credentials.deviceCallbackURL,
      pushPublicKey: credentials.deviceCallbackPublicKey,
      pushAuthKey: credentials.deviceCallbackAuthKey,
      pushEndpointExpired: !! credentials.deviceCallbackIsExpired,
      ...device,
      // But these need to be non-falsey, using default fallbacks if necessary
      id: (device && device.id) || credentials.deviceId,
      name: (device && device.name) || credentials.deviceName || devices.synthesizeName(credentials),
      type: (device && device.type) || credentials.deviceType || (credentials.client || device.refreshTokenId ? 'mobile' : 'desktop'),
      availableCommands: (device && device.availableCommands) || credentials.deviceAvailableCommands || {},
    };
  }

  return [
    {
      method: 'POST',
      path: '/account/device',
      options: {
        auth: {
          strategies: [
            'sessionToken',
            'refreshToken'
          ]
        },
        validate: {
          payload: isA.object({
            id: DEVICES_SCHEMA.id.optional(),
            name: DEVICES_SCHEMA.name.optional(),
            type: DEVICES_SCHEMA.type.optional(),
            pushCallback: DEVICES_SCHEMA.pushCallback.optional(),
            pushPublicKey: DEVICES_SCHEMA.pushPublicKey.optional(),
            pushAuthKey: DEVICES_SCHEMA.pushAuthKey.optional(),
            availableCommands: DEVICES_SCHEMA.availableCommands.optional(),
            // Some versions of desktop firefox send a zero-length
            // "capabilities" array, for historical reasons.
            // We accept but ignore it.
            capabilities: isA.array().length(0).optional()
          })
          .and('pushCallback', 'pushPublicKey', 'pushAuthKey')
        },
        response: {
          schema: isA.object({
            id: DEVICES_SCHEMA.id.required(),
            createdAt: isA.number().positive().optional(),
            name: DEVICES_SCHEMA.nameResponse.optional(),
            type: DEVICES_SCHEMA.type.optional(),
            pushCallback: DEVICES_SCHEMA.pushCallback.optional(),
            pushPublicKey: DEVICES_SCHEMA.pushPublicKey.optional(),
            pushAuthKey: DEVICES_SCHEMA.pushAuthKey.optional(),
            pushEndpointExpired: DEVICES_SCHEMA.pushEndpointExpired.optional(),
            availableCommands: DEVICES_SCHEMA.availableCommands.optional(),
          }).and('pushCallback', 'pushPublicKey', 'pushAuthKey')
        }
      },
      handler: async function (request) {
        log.begin('Account.device', request);

        const payload = request.payload;
        const credentials = request.auth.credentials;

        // Remove obsolete field, so we don't try to echo it back to the client.
        delete payload.capabilities;

        // Some additional, slightly tricky validation to detect bad public keys.
        if (payload.pushPublicKey && ! push.isValidPublicKey(payload.pushPublicKey)) {
          throw error.invalidRequestParameter('invalid pushPublicKey');
        }

        if (payload.id) {
          // Don't write out the update if nothing has actually changed.
          if (devices.isSpuriousUpdate(payload, credentials)) {
            return buildDeviceResponse(credentials);
          }

          // We also reserve the right to disable updates until
          // we're confident clients are behaving correctly.
          if (config.deviceUpdatesEnabled === false) {
            throw error.featureNotEnabled();
          }
        } else if (credentials.deviceId) {
          // Keep the old id, which is probably from a synthesized device record
          payload.id = credentials.deviceId;
        }

        const pushEndpointOk = ! payload.id || // New device.
                               (payload.id && payload.pushCallback &&
                                payload.pushCallback !== credentials.deviceCallbackURL); // Updating the pushCallback
        if (pushEndpointOk) {
          payload.pushEndpointExpired = false;
        }

        // We're doing a gradual rollout of the 'device commands' feature
        // in support of pushbox, so accept an 'availableCommands' field
        // if pushbox is enabled.
        if (payload.availableCommands && ! config.pushbox.enabled) {
            payload.availableCommands = {};
        }

        const device = await devices.upsert(request, credentials, payload);
        return buildDeviceResponse(credentials, device);
      }
    },
    {
      method: 'GET',
      path: '/account/device/commands',
      options: {
        validate: {
          query: {
            index: isA.number().optional(),
            limit: isA.number().optional().min(0).max(100).default(100),
          }
        },
        auth: {
          strategies: [
            'sessionToken',
            'refreshToken'
          ]
        },
        response: {
          schema: isA.object({
            index: isA.number().required(),
            last: isA.boolean().optional(),
            messages: isA.array().items(isA.object({
              index: isA.number().required(),
              data: isA.object({
                command: isA.string().max(255).required(),
                payload: isA.object().required(),
                sender: DEVICES_SCHEMA.id.optional()
              }).required()
            })).optional()
          }).and('last', 'messages')
        }
      },
      handler: async function (request) {
        log.begin('Account.deviceCommands', request);

        const credentials = request.auth.credentials;
        const uid = credentials.uid;
        const deviceId = credentials.deviceId;
        const query = request.query || {};
        const {index, limit} = query;

        if (config.oauth.deviceCommandsEnabled === false && credentials.refreshTokenId) {
          throw new error.featureNotEnabled();
        }

        return pushbox.retrieve(uid, deviceId, limit, index)
          .then(resp => {
            log.info('commands.fetch', { resp: resp });
            return resp;
          });
      }
    },
    {
      method: 'POST',
      path: '/account/devices/invoke_command',
      options: {
        auth: {
          strategies: [
            'sessionToken',
            'refreshToken'
          ]
        },
        validate: {
          payload: {
            target: DEVICES_SCHEMA.id.required(),
            command: isA.string().required(),
            payload: isA.object().required(),
            ttl: isA.number().integer().min(0).max(10000000).optional()
          }
        },
        response: {
          schema: {}
        }
      },
      handler: async function (request) {
        log.begin('Account.invokeDeviceCommand', request);

        const {target, command, payload} = request.payload;
        let {ttl} = request.payload;
        const credentials = request.auth.credentials;
        const uid = credentials.uid;
        const sender = credentials.deviceId;

        if (config.oauth.deviceCommandsEnabled === false && credentials.refreshTokenId) {
          throw new error.featureNotEnabled();
        }

        return customs.checkAuthenticated(request, uid, 'invokeDeviceCommand')
          .then(() => db.device(uid, target))
          .then(device => {
            if (! device.availableCommands.hasOwnProperty(command)) {
              throw error.unavailableDeviceCommand();
            }
            // 0 is perfectly acceptable TTL, hence the strict equality check.
            if (ttl === undefined && DEFAULT_COMMAND_TTL.has(command)) {
              ttl = DEFAULT_COMMAND_TTL.get(command);
            }
            const data = {
              command,
              payload,
              sender,
            };
            return pushbox.store(uid, device.id, data, ttl)
              .then(({index}) => {
                const url = new URL('v1/account/device/commands', config.publicUrl);
                url.searchParams.set('index', index);
                url.searchParams.set('limit', 1);
                return push.notifyCommandReceived(uid, device, command, sender, index, url.href, ttl);
              });
          })
          .then(() => { return {}; });
      }
    },
    {
      method: 'POST',
      path: '/account/devices/notify',
      options: {
        auth: {
          strategies: [
            'sessionToken',
            'refreshToken'
          ]
        },
        validate: {
          payload: isA.alternatives().try(
            isA.object({
              to: isA.string().valid('all').required(),
              _endpointAction: isA.string().valid('accountVerify').optional(),
              excluded: isA.array().items(isA.string().length(32).regex(HEX_STRING)).optional(),
              payload: isA.object().when('_endpointAction', { is: 'accountVerify', then: isA.required(), otherwise: isA.required() }),
              TTL: isA.number().integer().min(0).optional()
            }),
            isA.object({
              to: isA.array().items(isA.string().length(32).regex(HEX_STRING)).required(),
              _endpointAction: isA.string().valid('accountVerify').optional(),
              payload: isA.object().when('_endpointAction', { is: 'accountVerify', then: isA.required(), otherwise: isA.required() }),
              TTL: isA.number().integer().min(0).optional()
            })
          )
        },
        response: {
          schema: {}
        }
      },
      handler: async function (request) {
        log.begin('Account.devicesNotify', request);

        // We reserve the right to disable notifications until
        // we're confident clients are behaving correctly.
        if (config.deviceNotificationsEnabled === false) {
          throw error.featureNotEnabled();
        }

        const body = request.payload;
        const sessionToken = request.auth.credentials;
        const uid = sessionToken.uid;
        const payload = body.payload;
        const endpointAction = body._endpointAction || 'devicesNotify';


        if (! validatePushPayload(payload, endpointAction)) {
          throw error.invalidRequestParameter('invalid payload');
        }

        const pushOptions = {
          data: payload
        };

        if (body.TTL) {
          pushOptions.TTL = body.TTL;
        }

        return customs.checkAuthenticated(request, uid, endpointAction)
          .then(() => request.app.devices)
          .then(devices => {
            if (body.to !== 'all') {
              const include = new Set(body.to);
              devices = devices.filter(device => include.has(device.id));

              if (devices.length === 0) {
                log.error('Account.devicesNotify', {
                  uid: uid,
                  error: 'devices empty'
                });
                return;
              }
            } else if (body.excluded) {
              const exclude = new Set(body.excluded);
              devices = devices.filter(device => ! exclude.has(device.id));
            }

            return push.sendPush(uid, devices, endpointAction, pushOptions)
              .catch(catchPushError);
          })
          .then(() => {
            // Emit a metrics event for when a user sends tabs between devices.
            // In the future we will aim to get this event directly from sync telemetry,
            // but we're doing it here for now as a quick way to get metrics on the feature.
            if (
              payload &&
              payload.command === 'sync:collection_changed' &&
              // Note that payload schema validation ensures that these properties exist.
              payload.data.collections.length === 1 &&
              payload.data.collections[0] === 'clients'
            ) {
              let deviceId = undefined;

              if (sessionToken.deviceId) {
                deviceId = sessionToken.deviceId;
              }

              return request.emitMetricsEvent('sync.sentTabToDevice', {
                device_id: deviceId,
                service: 'sync',
                uid: uid
              });
            }
          })
          .then(() => { return {}; });

        function catchPushError (err) {
          // push may fail due to not found devices or a bad push action
          // log the error but still respond with a 200.
          log.error('Account.devicesNotify', {
            uid: uid,
            error: err
          });
        }
      }
    },
    {
      method: 'GET',
      path: '/account/devices',
      options: {
        auth: {
          strategies: [
            'sessionToken',
            'refreshToken'
          ]
        },
        response: {
          schema: isA.array().items(isA.object({
            id: DEVICES_SCHEMA.id.required(),
            isCurrentDevice: isA.boolean().required(),
            lastAccessTime: isA.number().min(0).required().allow(null),
            lastAccessTimeFormatted: isA.string().optional().allow(''),
            approximateLastAccessTime: isA.number().min(0).optional(),
            approximateLastAccessTimeFormatted: isA.string().optional().allow(''),
            location: DEVICES_SCHEMA.location,
            name: DEVICES_SCHEMA.nameResponse.allow('').required(),
            type: DEVICES_SCHEMA.type.required(),
            pushCallback: DEVICES_SCHEMA.pushCallback.allow(null).optional(),
            pushPublicKey: DEVICES_SCHEMA.pushPublicKey.allow(null).optional(),
            pushAuthKey: DEVICES_SCHEMA.pushAuthKey.allow(null).optional(),
            pushEndpointExpired: DEVICES_SCHEMA.pushEndpointExpired.optional(),
            availableCommands: DEVICES_SCHEMA.availableCommands.optional(),
          }).and('pushPublicKey', 'pushAuthKey'))
        }
      },
      handler: async function (request) {
        log.begin('Account.devices', request);
        const credentials = request.auth.credentials;

<<<<<<< HEAD
        // XXX: Ideally, we would call oauthdb.listAuthorizedClients here, and perform a similar merging
        // to what we do in /account/attached_clients. That's awkward to do because this route can be called
        // with a refreshToken, but oauthdb currently requires a sessionToken. Let's defer that to followup.

=======
        // The only reason a device calls this endpoint is to get a list of other devices
        // it can send commands to, so feature-flag it as part of that feature.
        if (config.oauth.deviceCommandsEnabled === false && credentials.refreshTokenId) {
          throw new error.featureNotEnabled();
        }
>>>>>>> 0422e18b
        return request.app.devices
          .then(deviceArray => {
            return deviceArray.map(device => {
              const formattedDevice = {
                id: device.id,
                isCurrentDevice: !! ((credentials.id && credentials.id === device.sessionTokenId) ||
                  (credentials.refreshTokenId && credentials.refreshTokenId === device.refreshTokenId)),
                lastAccessTime: device.lastAccessTime,
                location: device.location,
                name: device.name || devices.synthesizeName(device),
                // For now we assume that all oauth clients that register a device record are mobile apps.
                // Ref https://github.com/mozilla/fxa/issues/449
                type: device.type || device.uaDeviceType || (device.refreshTokenId ? 'mobile' : 'desktop'),
                pushCallback: device.pushCallback,
                pushPublicKey: device.pushPublicKey,
                pushAuthKey: device.pushAuthKey,
                pushEndpointExpired: device.pushEndpointExpired,
                availableCommands: device.availableCommands
              };
              clientUtils.formatTimestamps(formattedDevice, request);
              clientUtils.formatLocation(formattedDevice, request);
              return formattedDevice;
            });
          }
        );
      }
    },
    {
      method: 'GET',
      // N.B. This route is deprecated in favour of /account/attached_clients
      path: '/account/sessions',
      options: {
        auth: {
          strategies: [
            'sessionToken',
            // this endpoint is only used by the content server
            // no refreshToken access here
          ]
        },
        response: {
          schema: isA.array().items(isA.object({
            id: isA.string().regex(HEX_STRING).required(),
            lastAccessTime: isA.number().min(0).required().allow(null),
            lastAccessTimeFormatted: isA.string().optional().allow(''),
            approximateLastAccessTime: isA.number().min(0).optional(),
            approximateLastAccessTimeFormatted: isA.string().optional().allow(''),
            createdTime: isA.number().min(0).required().allow(null),
            createdTimeFormatted: isA.string().optional().allow(''),
            location: DEVICES_SCHEMA.location,
            userAgent: isA.string().max(255).required().allow(''),
            os: isA.string().max(255).allow('').allow(null),
            deviceId: DEVICES_SCHEMA.id.allow(null).required(),
            deviceName: DEVICES_SCHEMA.nameResponse.allow('').allow(null).required(),
            deviceAvailableCommands: DEVICES_SCHEMA.availableCommands.allow(null).required(),
            deviceType: DEVICES_SCHEMA.type.allow(null).required(),
            deviceCallbackURL: DEVICES_SCHEMA.pushCallback.allow(null).required(),
            deviceCallbackPublicKey: DEVICES_SCHEMA.pushPublicKey.allow(null).required(),
            deviceCallbackAuthKey: DEVICES_SCHEMA.pushAuthKey.allow(null).required(),
            deviceCallbackIsExpired: DEVICES_SCHEMA.pushEndpointExpired.allow(null).required(),
            isDevice: isA.boolean().required(),
            isCurrentDevice: isA.boolean().required()
          }))
        }
      },
      handler: async function (request) {
        log.begin('Account.sessions', request);

        const sessionToken = request.auth.credentials;
        const uid = sessionToken.uid;

        return db.sessions(uid)
          .then(sessions => {
            return sessions.map(session => {
              const deviceId = session.deviceId;
              const isDevice = !! deviceId;

              let deviceName = session.deviceName;
              if (! deviceName) {
                deviceName = devices.synthesizeName(session);
              }

              let userAgent;
              if (! session.uaBrowser) {
                userAgent = '';
              } else if (! session.uaBrowserVersion) {
                userAgent = session.uaBrowser;
              } else {
                const { uaBrowser: browser, uaBrowserVersion: version } = session;
                userAgent = `${browser} ${version.split('.')[0]}`;
              }

              const formattedSession = {
                deviceId,
                deviceName,
                deviceType: session.uaDeviceType || 'desktop',
                deviceAvailableCommands: session.deviceAvailableCommands || null,
                deviceCallbackURL: session.deviceCallbackURL,
                deviceCallbackPublicKey: session.deviceCallbackPublicKey,
                deviceCallbackAuthKey: session.deviceCallbackAuthKey,
                deviceCallbackIsExpired: !! session.deviceCallbackIsExpired,
                id: session.id,
                isCurrentDevice: session.id === sessionToken.id,
                isDevice,
                lastAccessTime: session.lastAccessTime,
                location: session.location,
                createdTime: session.createdAt,
                os: session.uaOS,
                userAgent
              };
              clientUtils.formatTimestamps(formattedSession, request);
              clientUtils.formatLocation(formattedSession, request);
              return formattedSession;
            });
          }
        );
      }
    },
    {
      method: 'POST',
      path: '/account/device/destroy',
      options: {
        auth: {
          strategies: [
            'sessionToken',
            'refreshToken'
          ]
        },
        validate: {
          payload: {
            id: DEVICES_SCHEMA.id.required()
          }
        },
        response: {
          schema: {}
        }
      },
      handler: async function (request) {
        log.begin('Account.deviceDestroy', request);
        await devices.destroy(request, request.payload.id);
        return {};
      }
    }
  ];
};<|MERGE_RESOLUTION|>--- conflicted
+++ resolved
@@ -414,18 +414,16 @@
         log.begin('Account.devices', request);
         const credentials = request.auth.credentials;
 
-<<<<<<< HEAD
         // XXX: Ideally, we would call oauthdb.listAuthorizedClients here, and perform a similar merging
         // to what we do in /account/attached_clients. That's awkward to do because this route can be called
         // with a refreshToken, but oauthdb currently requires a sessionToken. Let's defer that to followup.
 
-=======
         // The only reason a device calls this endpoint is to get a list of other devices
         // it can send commands to, so feature-flag it as part of that feature.
         if (config.oauth.deviceCommandsEnabled === false && credentials.refreshTokenId) {
           throw new error.featureNotEnabled();
         }
->>>>>>> 0422e18b
+
         return request.app.devices
           .then(deviceArray => {
             return deviceArray.map(device => {
