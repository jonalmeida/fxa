--- conflicted
+++ resolved
@@ -1,21 +1,3 @@
 #!/usr/bin/env bash
 
-<<<<<<< HEAD
-pid=`pgrep hekad`
-if [[ $pid ]] ; then
-  # restart heka to pick up new config changes
-  echo "stopping heka"
-  kill -s INT $pid
-fi
-
-# ignore hekad if its not installed on the $PATH
-app=`which hekad`
-if [[ $app ]] ; then
-  echo "starting heka"
-  hekad -config=heka/hekad.toml &
-fi
-
-NODE_ENV="local" ./bin/key_server.js 2>&1 | ./node_modules/bunyan/bin/bunyan -o short
-=======
-NODE_ENV="local" ./bin/key_server.js | ./node_modules/bunyan/bin/bunyan -o short
->>>>>>> 43541e65
+NODE_ENV="local" ./bin/key_server.js 2>&1 | ./node_modules/bunyan/bin/bunyan -o short