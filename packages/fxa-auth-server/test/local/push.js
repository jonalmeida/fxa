--- conflicted
+++ resolved
@@ -37,11 +37,7 @@
     'name': 'My Phone',
     'type': 'mobile',
     'pushCallback': 'https://updates.push.services.mozilla.com/update/abcdef01234567890abcdefabcdef01234567890abcdef',
-<<<<<<< HEAD
-    'pushPublicKey': 'MFkwEwYHKoZIzj0CAQYIKoZIzj0DAQcDQgAEJXwAdITiPFcSUsaRI2nlzTNRn++q36F38XrH8m8sf28DQ+2Oob5SUzvgjVS0e70pIqH6bSXDgPc8mKtSs9Zi26Q==',
-=======
     'pushPublicKey': mocks.MOCK_PUSH_KEY,
->>>>>>> 9f270935
     'pushAuthKey': 'w3b14Zjc-Afj2SDOLOyong=='
   },
   {
@@ -51,11 +47,7 @@
     'name': 'My Desktop',
     'type': null,
     'pushCallback': 'https://updates.push.services.mozilla.com/update/d4c5b1e3f5791ef83896c27519979b93a45e6d0da34c75',
-<<<<<<< HEAD
-    'pushPublicKey': 'MFkwEwYHKoZIzj0CAQYIKoZIzj0DAQcDQgAEJXwAdITiPFcSUsaRI2nlzTNRn++q36F38XrH8m8sf28DQ+2Oob5SUzvgjVS0e70pIqH6bSXDgPc8mKtSs9Zi26Q==',
-=======
     'pushPublicKey': mocks.MOCK_PUSH_KEY,
->>>>>>> 9f270935
     'pushAuthKey': 'w3b14Zjc-Afj2SDOLOyong=='
   }
 ]
@@ -567,20 +559,15 @@
   it(
     'notifyDeviceDisconnected calls pushToAllDevices',
     () => {
-<<<<<<< HEAD
-      var push = require(pushModulePath)(mockLog(), mockDbResult, mockConfig)
+      var mocks = {
+        'web-push': {
+          sendNotification: function (sub, payload, options) {
+            return P.resolve()
+          }
+        }
+      }
+      var push = proxyquire(pushModulePath, mocks)(mockLog(), mockDbResult, mockConfig)
       sinon.spy(push, 'pushToAllDevices')
-=======
-      var mocks = {
-        'web-push': {
-          sendNotification: function (sub, payload, options) {
-            return P.resolve()
-          }
-        }
-      }
-      var push = proxyquire(pushModulePath, mocks)(mockLog(), mockDbResult, mockConfig)
-      sinon.spy(push, 'pushToDevice')
->>>>>>> 9f270935
       var idToDisconnect = mockDevices[0].id
       var expectedData = {
         version: 1,
