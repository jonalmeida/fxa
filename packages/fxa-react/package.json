{
  "name": "fxa-react",
<<<<<<< HEAD
  "version": "1.220.5",
=======
  "version": "1.220.3",
>>>>>>> a64e47a6
  "description": "Shared components for FxA React Apps",
  "exports": {
    "./components/": "./dist/components/",
    "./configs/": "./configs/",
    "./images/": "./images/",
    "./extract-imported-components": "./extract-imported-components.js",
    "./lib/": "./dist/lib/"
  },
  "scripts": {
    "build-postcss": "postcss styles/tailwind.css -o styles/tailwind.out.css",
    "build-storybook": "NODE_ENV=production npm run build-postcss && build-storybook",
    "build": "tsc --build",
    "clean": "rimraf dist",
    "format": "prettier --write --config ../../_dev/.prettierrc '**'",
    "restart": "pm2 restart pm2.config.js",
    "start": "pm2 start pm2.config.js",
    "stop": "pm2 stop pm2.config.js",
    "delete": "pm2 delete pm2.config.js",
    "storybook": "npm run build-postcss && start-storybook -p 6007 --no-version-updates",
    "test": "jest --runInBand --env=jest-environment-jsdom"
  },
  "dependencies": {
    "@fluent/bundle": "^0.17.0",
    "@fluent/langneg": "^0.5.2",
    "@fluent/react": "^0.13.1",
    "async-wait-until": "^2.0.9",
    "classnames": "^2.3.1",
    "fetch-mock": "^9.11.0",
    "fxa-shared": "workspace:*",
    "react": "^16.13.1",
    "react-dom": "^16.13.1",
    "react-helmet": "^6.1.0",
    "react-transition-group": "^4.4.2",
    "sinon": "^9.2.3",
    "tailwindcss-dir": "^4.0.0"
  },
  "devDependencies": {
    "@babel/core": "^7.15.0",
    "@storybook/addon-actions": "^6.3.12",
    "@storybook/addon-links": "^6.3.12",
    "@storybook/addons": "^6.3.12",
    "@storybook/react": "^6.3.12",
    "@svgr/webpack": "^5.5.0",
    "@tailwindcss/postcss7-compat": "^2.2.17",
    "@testing-library/dom": "^8.11.1",
    "@testing-library/jest-dom": "^5.15.1",
    "@testing-library/react": "^12.1.2",
    "@testing-library/user-event": "^13.5.0",
    "@types/camelcase": "5.2.0",
    "@types/classnames": "^2.3.1",
    "@types/file-loader": "^5.0.0",
    "@types/jest": "^26.0.23",
    "@types/node": "^16.11.3",
    "@types/prettier": "2.3.0",
    "@types/react": "^17.0.14",
    "@types/react-dom": "^17.0.9",
    "@types/react-helmet": "^6.1.2",
    "@types/react-transition-group": "^4.4.2",
    "@types/rimraf": "3.0.0",
    "@types/sinon": "^10",
    "babel-eslint": "^10.1.0",
    "babel-loader": "^8.2.2",
    "babel-preset-react-app": "^10.0.0",
    "camelcase": "^6.0.0",
    "eslint": "^7.32.0",
    "file-loader": "^4.3.0",
    "identity-obj-proxy": "^3.0.0",
    "jest": "27.4.3",
    "jest-environment-jsdom": "^27.3.1",
    "pm2": "^5.1.2",
    "postcss-cli": "^7.1.1",
    "prettier": "^2.3.1",
    "rimraf": "^3.0.2",
    "sass": "1.43.4",
    "sass-loader": "^10.0.3",
    "tailwindcss": "^1.9.1",
    "ts-jest": "^27.0.7",
    "typescript": "^4.5.2",
    "webpack": "^4.43.0"
  },
  "repository": {
    "type": "git",
    "url": "https://github.com/mozilla/fxa.git"
  },
  "keywords": [
    "fxa"
  ],
  "author": "Mozilla (https://mozilla.org/)",
  "license": "MPL-2.0",
  "bugs": {
    "url": "https://github.com/mozilla/fxa/issues"
  }
}<|MERGE_RESOLUTION|>--- conflicted
+++ resolved
@@ -1,10 +1,6 @@
 {
   "name": "fxa-react",
-<<<<<<< HEAD
   "version": "1.220.5",
-=======
-  "version": "1.220.3",
->>>>>>> a64e47a6
   "description": "Shared components for FxA React Apps",
   "exports": {
     "./components/": "./dist/components/",
