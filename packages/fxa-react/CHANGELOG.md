<<<<<<< HEAD
## 1.198.0

### Other changes

- deps-dev: bump @testing-library/user-event from 12.1.7 to 12.6.0 ([19422c122](https://github.com/mozilla/fxa/commit/19422c122))
- deps: update eslint to v7 ([7cf502be2](https://github.com/mozilla/fxa/commit/7cf502be2))
=======
## 1.197.3

No changes.
>>>>>>> ab282e1a

## 1.197.2

No changes.

## 1.197.1

### New features

- head: Add react-helmet to change page title ([4af241087](https://github.com/mozilla/fxa/commit/4af241087))

## 1.197.0

No changes.

## 1.196.0

### Other changes

- dep: update tailwindcss to version 2 ([ec97cb07c](https://github.com/mozilla/fxa/commit/ec97cb07c))

## 1.195.4

No changes.

## 1.195.3

No changes.

## 1.195.2

No changes.

## 1.195.1

No changes.

## 1.195.0

No changes.

## 1.194.0

No changes.

## 1.193.1

No changes.

## 1.193.0

### Bug fixes

- settings: work around weird safari render bug. fixes #6763 ([3024bf525](https://github.com/mozilla/fxa/commit/3024bf525))
- settings: set text alignment on nav. fixes #6768 ([f46c1b399](https://github.com/mozilla/fxa/commit/f46c1b399))

### Other changes

- deps-dev: bump @storybook/addon-links from 5.3.19 to 6.0.28 ([e61e65f45](https://github.com/mozilla/fxa/commit/e61e65f45))
- deps-dev: bump @types/prettier from 2.1.1 to 2.1.5 ([69a1c2848](https://github.com/mozilla/fxa/commit/69a1c2848))
- deps: update node version to 14 ([6c2b253c1](https://github.com/mozilla/fxa/commit/6c2b253c1))

## 1.192.0

### New features

- fxa-settings: RTL support ([ddd312140](https://github.com/mozilla/fxa/commit/ddd312140))

### Bug fixes

- settings: fix header styles on safari ([5d4e2e94d](https://github.com/mozilla/fxa/commit/5d4e2e94d))

### Other changes

- deps-dev: bump @types/react from 16.9.35 to 16.9.53 ([3c3f0b16d](https://github.com/mozilla/fxa/commit/3c3f0b16d))
- deps: bump sass-loader from 8.0.2 to 10.0.3 ([2ae4df0c4](https://github.com/mozilla/fxa/commit/2ae4df0c4))
- deps-dev: bump tailwindcss from 1.7.3 to 1.9.1 ([7db53da21](https://github.com/mozilla/fxa/commit/7db53da21))
- deps-dev: bump @testing-library/user-event from 7.2.1 to 12.1.7 ([a916aef03](https://github.com/mozilla/fxa/commit/a916aef03))
- deps: moved tailwindcss-dir dep from fxa-settings to fxa-react ([bdd683b25](https://github.com/mozilla/fxa/commit/bdd683b25))

## 1.191.1

No changes.

## 1.191.0

### Other changes

- deps-dev: bump @testing-library/dom from 6.16.0 to 7.24.5 ([b61199ad2](https://github.com/mozilla/fxa/commit/b61199ad2))

## 1.190.1

No changes.

## 1.190.0

### Other changes

- fxa-settings: add BentoMenu component ([ba9f35c44](https://github.com/mozilla/fxa/commit/ba9f35c44))

## 1.189.1

No changes.

## 1.189.0

### Other changes

- fxa-settings: Tooltip component ([c5a6fafab](https://github.com/mozilla/fxa/commit/c5a6fafab))
- deps-dev: bump @types/prettier from 2.0.1 to 2.1.1 ([8838585c6](https://github.com/mozilla/fxa/commit/8838585c6))
- deps: fixed yarn dependency warnings ([b32addf86](https://github.com/mozilla/fxa/commit/b32addf86))
- monorepo: move deps to correct sub-packages ([a8cc232b9](https://github.com/mozilla/fxa/commit/a8cc232b9))

## 1.188.1

No changes.

## 1.188.0

### Other changes

- deps-dev: bump jest from 24.9.0 to 26.4.2 ([fad65917c](https://github.com/mozilla/fxa/commit/fad65917c))

## 1.187.3

No changes.

## 1.187.2

No changes.

## 1.187.1

No changes.

## 1.187.0

### Refactorings

- settings: various cosmetic changes to better reflect designs ([d5e444416](https://github.com/mozilla/fxa/commit/d5e444416))

## 1.186.2

No changes.

## 1.186.1

No changes.

## 1.186.0

### New features

- settings: Add avatar drop down component ([faa5f8c56](https://github.com/mozilla/fxa/commit/faa5f8c56))
- settings: secondary email delete and make primary functionality ([38ecd1c54](https://github.com/mozilla/fxa/commit/38ecd1c54))

### Bug fixes

- release: fixes versioning and changelogs ([c81c76d15](https://github.com/mozilla/fxa/commit/c81c76d15))

### Other changes

- deps: update yarn version and root level deps ([da2e99729](https://github.com/mozilla/fxa/commit/da2e99729))

## 1.185.1<|MERGE_RESOLUTION|>--- conflicted
+++ resolved
@@ -1,15 +1,13 @@
-<<<<<<< HEAD
 ## 1.198.0
 
 ### Other changes
 
 - deps-dev: bump @testing-library/user-event from 12.1.7 to 12.6.0 ([19422c122](https://github.com/mozilla/fxa/commit/19422c122))
 - deps: update eslint to v7 ([7cf502be2](https://github.com/mozilla/fxa/commit/7cf502be2))
-=======
+
 ## 1.197.3
 
 No changes.
->>>>>>> ab282e1a
 
 ## 1.197.2
 
