#!/bin/bash -ex

MODULE=$1
DIR=$(dirname "$0")

if grep -e "$MODULE" -e 'all' $DIR/../packages/test.list; then
  docker -v

  # Place version.json so it is available as `/app/version.json` in the
  # container, and also as `/app/config/version.json` if `/app/config` is a
  # directory.
  cp $DIR/../packages/version.json .
  if [[ -d config ]]; then
    cp $DIR/../packages/version.json config
  fi

<<<<<<< HEAD
=======
  if [ "${MODULE}" == "fxa-auth-server" ]; then
    "$DIR/../_scripts/clone-authdb.sh"
  fi

>>>>>>> 5012b888
  if [ "${MODULE}" == 'fxa-oauth-server' ]; then
    cp $DIR/../packages/version.json fxa-oauth-server/config
    docker build -f Dockerfile-oauth-build -t ${MODULE}:build .
  elif [[ -e Dockerfile ]]; then
    docker build -f Dockerfile -t ${MODULE}:build .
    # docker run --rm -it ${MODULE}:build npm ls --production
  elif [[ -e Dockerfile-build ]]; then
    docker build -f Dockerfile-build -t ${MODULE}:build .
    # docker run --rm -it ${MODULE}:build npm ls --production
  fi

  # docker save -o "../${MODULE}.tar" ${MODULE}:build
else
  exit 0;
fi<|MERGE_RESOLUTION|>--- conflicted
+++ resolved
@@ -14,13 +14,10 @@
     cp $DIR/../packages/version.json config
   fi
 
-<<<<<<< HEAD
-=======
   if [ "${MODULE}" == "fxa-auth-server" ]; then
     "$DIR/../_scripts/clone-authdb.sh"
   fi
 
->>>>>>> 5012b888
   if [ "${MODULE}" == 'fxa-oauth-server' ]; then
     cp $DIR/../packages/version.json fxa-oauth-server/config
     docker build -f Dockerfile-oauth-build -t ${MODULE}:build .
